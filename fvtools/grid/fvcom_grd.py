import os
import fvtools.grid.tge as tge
import matplotlib
import matplotlib.pyplot as plt
import numpy as np
import progressbar as pb
import geopandas as gpd
import shapely as shp
import networkx as nx

from pyproj import Proj, Transformer
from netCDF4 import Dataset
from matplotlib.collections import PatchCollection
from matplotlib.patches import Polygon as mPolygon
from scipy.spatial import cKDTree as KDTree
from numba import njit
from functools import cached_property

import warnings
warnings.filterwarnings("ignore")

class GridLoader:
    '''
    Loads relevant grid data to be used as instance attributes
    '''
    def _direct_initialization(self, x = None, y = None, tri = None,
                               lon = None, lat = None,
                               h = None, siglay = None, siglev = None,
                               obc_nodes = [], cropped_nodes = np.array(0), cropped_cells = np.array(0)):
        '''
        Initialize a new FVCOM_grid object using known fields
        '''
        # Assertions to make sure that input is consistent, regardless of source
        assert tri.min() == 0, 'Triangulation is invalid'
        assert type(obc_nodes) == list, 'obc_nodes must be given as a list'
        assert type(cropped_nodes) == np.ndarray, 'cropped nodes must be a numpy array'
        assert type(cropped_cells) == np.ndarray, 'cropped cells must be a numpy array'
        if h is not None: assert h.min() > 0, 'Minimum depth is invalid'
        # Add more tests when bugs appear
        self.tri = tri 
        if x is None and y is None:
            self.x, self.y = np.zeros(tri.max()+1), np.zeros(tri.max()+1)
        else:
            self.x, self.y = np.squeeze(x), np.squeeze(y)
        if lon is None and lat is None:
            self.lon, self.lat = np.zeros(x.shape), np.zeros(y.shape)
        else:
            self.lon, self.lat = lon, lat
        if h is not None:   
            self.h = np.squeeze(h)
        else:
            self.h = h
        self.siglay, self.siglev = siglay, siglev

        # Identifiers
        self.obc_nodes, self.cropped_nodes, self.cropped_cells = obc_nodes, cropped_nodes, cropped_cells

        assert self.x.shape == self.y.shape, 'x, y shapes do not match'
        assert len(self.x.shape) == 1 and len(self.y.shape) == 1, 'shape of x and y needs to be (N,)'
        assert self.lon.shape == self.lat.shape, 'lon, lat shapes do not match'
        
    def _add_grid_parameters_2dm(self):
        '''
        Grid parameters from a .2dm file
        - assumes that .2dm files are always projected to carthesian coordinates
        '''
        import fvtools.grid.fvgrid as fvgrid
        tri, nodes, x, y, _, _, types = fvgrid.read_sms_mesh(self.filepath, nodestrings = True)
        l = []
        for nstr in types:
            l.extend(nstr)
        self._direct_initialization(x=x, y=y, tri=tri, obc_nodes = l)
        self.casename = self.filepath.split('.2dm')[0]

    def _add_grid_parameters_mat(self):
        '''
        Read grid attributes from matlab grid file and add them to the FVCOM_grid instance
        - Probably won't work that well anymore
        '''
        from scipy.io import loadmat
        grid_mfile = loadmat(self.filepath)
        self.casename = 'from_mat_file'
<<<<<<< HEAD
        self._direct_initialization(x = grid_mfile['Mobj']['x'][0][0][:,0], 
                                    y = grid_mfile['Mobj']['y'][0][0][:,0],
                                    tri = grid_mfile['Mobj']['tri'][0][0][:]-1, 
                                    h = grid_mfile['Mobj']['h'][0][0][:,0],
                                    siglay = grid_mfile['Mobj']['siglay'][0][0], 
                                    siglev = grid_mfile['Mobj']['siglev'][0][0], 
                                    obc_nodes = list(grid_mfile['Mobj']['obc_nodes'][0][0][0]-1),
                                    lon = grid_mfile['Mobj']['lon'][0][0][:,0],
                                    lat = grid_mfile['Mobj']['lat'][0][0][:,0])
        # Set zisf *after* initialization if it exists
        if 'zisf' in grid_mfile['Mobj'].dtype.names:
            self.zisf = grid_mfile['Mobj']['zisf'][0][0][:, 0]
  
=======
        self._direct_initialization(
            x = grid_mfile['Mobj']['x'][0][0][:,0], 
            y = grid_mfile['Mobj']['y'][0][0][:,0],
            tri = grid_mfile['Mobj']['tri'][0][0][:]-1, 
            h = grid_mfile['Mobj']['h'][0][0][:,0],
            siglay = grid_mfile['Mobj']['siglay'][0][0], 
            siglev = grid_mfile['Mobj']['siglev'][0][0], 
            obc_nodes = list(grid_mfile['Mobj']['obc_nodes'][0][0][0]-1),
            lon = grid_mfile['Mobj']['lon'][0][0][:,0],
            lat = grid_mfile['Mobj']['lat'][0][0][:,0]
            )

>>>>>>> c32e297d
    def _add_grid_parameters_nc(self):
        """
        Load ncdata from a fvcom-formated netCDF file
        """
        kwargs = {}
        # Add casename
        self.casename = self.filepath.split('/')[-1].split(self.filepath.split('/')[-1].split('_')[-1])[0][:-1]
        if 'restart' in self.filepath.split('/')[-1]:
            self.casename = self.filepath.split('/')[-1].split('_restart')[0]

        with Dataset(self.filepath) as d:
            obc_nodes = []
            if 'obc_nodes' in d.variables.keys():
                kwargs['obc_nodes'] = list(d['obc_nodes'][:]-1) # fortran to python indexing
            kwargs['x'], kwargs['y'], kwargs['lon'], kwargs['lat'], kwargs['tri'] = d['x'][:], d['y'][:], d['lon'][:], d['lat'][:], d['nv'][:].T-1
            kwargs['h'] = d['h'][:]
            if 'siglay' in d.dimensions.keys():
                kwargs['siglev'], kwargs['siglay'] = d['siglev'][:].T, d['siglay'][:].T
                               
            if 'zisf' in d.variables:
                zisf_data = d['zisf'][:]
                self.zisf = zisf_data[0, :] if zisf_data.ndim == 2 else zisf_data[:]
                
        self._direct_initialization(**kwargs)


    def _add_grid_parameters_npy(self):
        '''
        Load grid information stored in a M.npy file
        '''
        grid = np.load(self.filepath, allow_pickle=True).item()
        obc_nodes = []
        if 'obc_nodes' not in list(grid.keys()):
            obcs = [list(nodestring[0]) for nodestring in grid['read_obc_nodes'][0]]
            for obc in obcs:
                obc_nodes.extend(obc)
        else:
            obc_nodes = list(grid['obc_nodes'])

        self._direct_initialization(x = grid['x'], y = grid['y'], 
                                    lon = grid['lon'], lat = grid['lat'],
                                    tri = grid['nv'], h = grid['h'], 
                                    siglay = grid['siglay'], siglev = grid['siglev'], 
                                    obc_nodes = obc_nodes)
        # Conditionally assign zisf
        if 'zisf' in grid:
            self.zisf = grid['zisf']
        # Add nodestrings (for convenience, computing them can be quite slow on huge grids)
        if 'read_obc_nodes' in grid.keys():
            self.nodestrings = [list(nodestring[0]) for nodestring in grid['read_obc_nodes'][0]]
        elif 'nodestrings' in grid.keys():
            self.nodestrings = grid['nodestrings']

        if 'info' in grid.keys():
            self.info = grid['info']
            self.casename = self.info['casename']
            try:
                self.reference = self.info['reference']
            except:
                pass
        else:
            self.casename = 'FVCOM experiment'

    def _add_grid_parameters_txt(self):
        '''Grid parameters from smeshing file'''
        with open(self.filepath) as f:
            nodenum = int(f.readline())
            points  = np.loadtxt(f, delimiter = ' ', max_rows = nodenum)
            trinum  = int(f.readline())
            tri     = np.loadtxt(f, delimiter = ' ', max_rows = trinum, dtype=int)
        self._direct_initialization(x = points[:,0], y = points[:,1], tri = tri)

class InputCoordinates:
    @property
    def tri(self):
        '''Triangulation (n, 3) connecting the nodes making up triangle n'''
        return np.array(self._tri)

    @tri.setter
    def tri(self, var):
        self._tri = var

    @property
    def x(self):
        '''Node x position'''
        return np.array(self._x)

    @x.setter
    def x(self, var):
        self._x = var
    
    @property
    def y(self):
        '''Node y-position'''
        return np.array(self._y)

    @y.setter
    def y(self, var):
        self._y = var

    @property
    def lat(self):
        '''Node lat-position'''
        return np.array(self._lat)
    
    @lat.setter
    def lat(self, var):
        self._lat = var

    @property
    def lon(self):
        '''Node lon-position'''
        return np.array(self._lon)
    
    @lon.setter
    def lon(self, var):
        self._lon = var

    @property
    def zeta(self):
        '''Sea surface elevation (must be set by user for each timestep)'''
        if not hasattr(self, '_zeta'): self._zeta = np.zeros(self.x.shape)
        return np.array(self._zeta)
    
    @zeta.setter
    def zeta(self, var):
        self._zeta = var

    @property
    def h(self):
        '''Bathymetric depth relative to mean sea level'''
        return np.array(self._h)
    
    @h.setter
    def h(self, var):
        self._h = var

    @property
    def zisf(self):
        '''Ice draft depth relative to sea level'''
        if not hasattr(self, '_zisf'):
            self._zisf = np.zeros(self.x.shape)
        return np.array(self._zisf)

    @zisf.setter
    def zisf(self, var):
        self._zisf = var
 

    @property
    def siglev(self):
        '''Sigma levels - top and bottom interfaces of sigma layers'''
        return np.array(self._siglev)

    @siglev.setter
    def siglev(self, var):
        self._siglev = var

    @property
    def siglay(self):
        '''Sigma layer - centre position of sigma layer'''
        return np.array(self._siglay)
    
    @siglay.setter
    def siglay(self, var):
        self._siglay = var

class Coordinates:
    '''Coordinates we can derive from input-coordinates'''
    @property
    def latc(self):
        '''Latitude of triangle centres (cells/elements)'''
        if not hasattr(self, '_latc'): self._latc = np.mean(self.lat[self.tri], axis = 1)
        return self._latc

    @latc.setter 
    def latc(self, var):
        self._latc = var

    @property
    def lonc(self):
        '''Longitude of triangle centres (cells/elements)'''
        if not hasattr(self, '_lonc'): self._lonc = np.mean(self.lon[self.tri], axis = 1)
        return self._lonc

    @lonc.setter 
    def lonc(self, var):
        self._lonc = var

    @property
    def xc(self):
        '''x-position for cells/elements'''
        return np.mean(self.x[self.tri], axis = 1)

    @property
    def yc(self):
        '''y-position of cells/elements'''
        return np.mean(self.y[self.tri], axis = 1)

    @property
    def siglev_c(self):
        '''sigma level at cells'''
        return np.mean(self.siglev[self.tri,:], axis = 1)

    @property
    def siglay_c(self):
        '''sigma layer at cells'''
        return np.mean(self.siglay[self.tri,:], axis = 1)

    @property
    def delta_sigma(self):
        '''sigma layer thickness at nodal points'''
        return -np.diff(self.siglev, axis = 1)

    @property
    def delta_sigma_uv(self):
        '''thickness og sigma layer at uv points'''
        return np.mean(self.delta_sigma[self.tri], axis = 1)

    @property
    def hc(self):
        '''bathymetric depth at cell center'''
        return np.mean(self.h[self.tri], axis = 1)

    @property
    def h_uv(self):
        '''bathymetric depth at cell center, will return same value as hc'''
        return np.mean(self.h[self.tri], axis = 1)
    
    @property
    def zisfc(self):
        '''ice draft at cell center'''
        return np.mean(self.zisf[self.tri], axis = 1)
    
    @property
    def d(self):
        '''total water column depth at nodes'''
        if hasattr(self, 'zisf') and self.zisf is not None:
            return self.h + self.zeta - self.zisf
        else:
            return self.h + self.zeta


    # Properties dealing with the vertical coordinate
    @property
    def dc(self):
        '''total water column depth at cells'''
        return np.mean(self.d[self.tri], axis = 1)
    
    @property
    def siglayz(self):
        '''sigma layer surfaces depth below sea surface at nodes'''
        if hasattr(self, "zisf"):
            return self.d[:, None]*self.siglay - self.zisf[:, None]
        else:
            return self.d[:, None]*self.siglay

    @property
    def siglevz(self):
        '''sigma level surfaces depth below sea surface at nodes'''
        if hasattr(self, "zisf"):
            return self.d[:, None]*self.siglev - self.zisf[:, None]
        else:
            return self.d[:, None]*self.siglev

    @property
    def siglayz_uv(self):
        '''Siglay depths at cells'''
        return np.mean(self.siglayz[self.tri,:], axis = 1)

    @property
    def siglevz_uv(self):
        '''sigma level depth below mean sea surface at cells'''
        return np.mean(self.siglevz[self.tri,:], axis = 1)

    @property
    def tri_area(self):
        '''tri area is the area of the triangles'''
        return self.calculate_tri_area()

    @property
    def cell_volume(self):
        '''Volume (m^3) of a cell-based control volume'''
        return -np.diff(self.siglevz_uv) * self.tri_area[:, None]

    @property
    def node_volume(self):
        '''Volume (m^3) of a node-based control volume'''
        return -np.diff(self.siglevz) * self.art1[:, None]

    @property
    def grid_angles(self):
        '''Angles of each triangle corner'''
        return self._get_angles().T

    @property
    def grid_res(self):
        '''resolution (minimum length of triangle walls in each triangle)'''
        return self._get_res()

    def calculate_tri_area(self):
        '''Returns triangle area, A = 0.5*|AB x AC|'''
        AB    = np.array([self.x[self.tri[:,1]]-self.x[self.tri[:,0]],
                          self.y[self.tri[:,1]]-self.y[self.tri[:,0]], \
                          np.zeros(len(self.xc))]).transpose()
        AC    = np.array([self.x[self.tri[:,2]]-self.x[self.tri[:,0]],
                          self.y[self.tri[:,2]]-self.y[self.tri[:,0]], \
                          np.zeros(len(self.xc))]).transpose()
        ABxAC = np.cross(AB, AC)
        return 0.5*np.linalg.norm(ABxAC, axis=1)

    def re_project(self, projection):
        '''Change reference system of this mesh to that of projection'''
        if projection != self.reference:
            self.reference = projection
            self.Proj = Proj(projection)
            self.x, self.y = self.Proj(self.lon, self.lat)

    def _project_xy(self):
        '''Project from to or from xy (depending on what we have)'''
        if np.count_nonzero(self.lon) == 0:
            self.lon,   self.lat   = self.Proj(self.x,  self.y,  inverse=True)
            self.lonc,  self.latc  = self.Proj(self.xc, self.yc,  inverse=True)

        if np.count_nonzero(self._x) == 0:
            self.x,  self.y  = self.Proj(self.lon, self.lat)

    def _get_proj(self):
        '''Returns a Proj method for the grid coordinates provided'''
        if hasattr(self, 'info'):
            if 'reference' in self.info: 
                self.reference = self.info['reference']
        return Proj(self.reference)

    def _get_res(self):
        '''Returns the grid resolution for each cell'''
        xpos, ypos = self.x[self.tri], self.y[self.tri]
        dx   = np.array([xpos[:,i]-xpos[:,(i+1)%3] for i in range(3)])
        dy   = np.array([ypos[:,i]-ypos[:,(i+1)%3] for i in range(3)])
        return np.mean(np.sqrt(dx**2 + dy**2), axis = 0)

    def _get_angles(self):
        '''Return the angles (not radians) of corners in the grid cells'''
        # cos(theta) = a * b / |a||b|
        AB, BC, CA    = self._get_sidewall_segments()
        lAB, lBC, lCA = self._get_sidewall_lengths()

        # Get dot products
        ABAC  = -(AB[0,:]*CA[0,:]+AB[1,:]*CA[1,:])
        BABC  = -(AB[0,:]*BC[0,:]+AB[1,:]*BC[1,:])
        CABC  = -(CA[0,:]*BC[0,:]+CA[1,:]*BC[1,:])

        # Get angles of all corners
        return np.array([np.arccos(ABAC/(lAB*lCA)), np.arccos(BABC/(lAB*lBC)), np.arccos(CABC/(lCA*lBC))])*(360/(2*np.pi))

    def _get_sidewall_segments(self):
        AB    = np.array([self.x[self.tri][:,0]-self.x[self.tri][:,1], self.y[self.tri][:,0]-self.y[self.tri][:,1]])
        BC    = np.array([self.x[self.tri][:,1]-self.x[self.tri][:,2], self.y[self.tri][:,1]-self.y[self.tri][:,2]])
        CA    = np.array([self.x[self.tri][:,2]-self.x[self.tri][:,0], self.y[self.tri][:,2]-self.y[self.tri][:,0]])
        return AB, BC, CA

    def _get_sidewall_lengths(self):
        '''return sidewall length'''
        # Get length of each triangle side
        AB, BC, CA = self._get_sidewall_segments()
        lAB   = np.sqrt(AB[0,:]**2+AB[1,:]**2)
        lBC   = np.sqrt(BC[0,:]**2+BC[1,:]**2)
        lCA   = np.sqrt(CA[0,:]**2+CA[1,:]**2)
        return lAB, lBC, lCA

class GridProximity:
    def find_nearest(self, x, y, grid = 'node'):
        '''
        Find indices of nearest node to given points x,y.
        grid = 'node' (default) or 'cell'
        '''
        query_points = np.array([x,y]).T 
        _, inds = getattr(self, f'{grid}_tree').query(query_points)
        return inds

    @property
    def cell_number(self):
        return len(self.xc)

    @property
    def node_number(self):
        return len(self.x)

    @property
    def node_tree(self):
        '''KDTree for nodes'''
        return KDTree(np.array([self.x, self.y]).T)

    @property
    def cell_tree(self):
        '''KDTree for cells'''
        return KDTree(np.array([self.xc, self.yc]).T)

    def find_within(self, x, y, r = None, grid = 'node'):
        '''
        Find all grid points witin radius "r" (in meters) from the input points
        grid: 'node' (default) or 'cell'
        '''
        query_points = np.array([x,y]).T 
        inds = getattr(self, f'{grid}_tree').query_ball_point(query_points, r)
        all_in_one_list = []
        for l in inds:
            all_in_one_list.extend(l)
        return np.unique(all_in_one_list)

    def isinside(self, x, y, x_buffer=0, y_buffer=0):
        '''
        Check if points are inside the rectangle bounded by the xy limits of the nodes, with optional bufer
        '''
        x_min, x_max = self.x.min() - x_buffer, self.x.max() + x_buffer
        y_min, y_max = self.y.min() - y_buffer, self.y.max() + y_buffer
        inside_x, inside_y = np.logical_and(x>=x_min, x<=x_max), np.logical_and(y>=y_min, y<=y_max)
        return np.logical_and(inside_x, inside_y)

    def _find_cells_in_box(self, xlim, ylim):
        '''
        find triangles in scope
        '''
        xm, xp = self.xc <= max(xlim), self.xc >= min(xlim)
        ym, yp = self.yc <= max(ylim), self.yc >= min(ylim)
        xind, yind = np.logical_and(xm, xp), np.logical_and(ym, yp)
        cells = np.arange(len(self.xc))
        return cells[np.logical_and(xind, yind)]

    def _check_nv(self):
        '''
        Based on code from stackoverflow:
        https://stackoverflow.com/questions/1165647/how-to-determine-if-a-list-of-polygon-points-are-in-clockwise-order
        '''
        neg = self._test_nv(self.x, self.y, self.tri)

        if neg.size == 0:
            if self.verbose: print('- Triangulation from source file is anti-clockwise')

        elif neg.size > 0:
            assert len(neg) == self.cell_number, 'The triangulation direction is inconsistent, this mesh is invalid.'
            self.tri  = np.array([self.tri[:, 0], self.tri[:,2], self.tri[:,1]], dtype = np.int64).T
            neg = self._test_nv(self.x, self.y, self.tri)
            assert neg.size == 0, '*Something* went wrong when trying to re-arrange the triangulation to clockwise direction'
            if self.verbose: print('- Triangulation from source was clockwise, it has now been re-arranged to be anti-clockwise')

    # Static methods
    @staticmethod
    def _test_nv(x,y,nv):
        '''checks if the triangles are sorted clockwise or anti clockwise (anti clockwise = True)'''
        # Triangle corners
        xpts, ypts  = x[nv], y[nv]

        # Edges
        e1    = (xpts[:,1] - xpts[:,0])*(ypts[:,1] + ypts[:,0])
        e2    = (xpts[:,2] - xpts[:,1])*(ypts[:,2] + ypts[:,1])
        e3    = (xpts[:,0] - xpts[:,2])*(ypts[:,0] + ypts[:,2])

        # Direction test
        loop  = e1+e2+e3
        neg   = np.where(loop > 0)[0]
        return neg

class LegacyPropertyAliases:
    '''
    Aliases for properties with mutliple names, used when writing forcing/initial files (turns out these names are actually used by FVCOM, won't get around them)
    '''
    @property
    def siglev_center(self):
        return self.siglev_c

    @property
    def siglay_center(self):
        return self.siglay_c

class PropertiesFromTGE:
    '''
    These grid connectivity indentifiers are handy when dealing with the mesh using the same methods as FVCOM does.
    '''
    @property
    def T(self, file = None):
        '''
        T computes the same grid connectivity metrics as tge.F
        Does also include routines to compute gradients, vorticity and okubo weiss parameter.
        '''
        if not hasattr(self, '_T'):
            try:
                self._T = tge.TGE('tge.npy')
                print('- read grid connectivity from tge.npy')
            except:
                self._T = tge.main(self, verbose = True)
            self._nbsn = self._T.NBSN
            self._ntsn = self._T.NTSN
            self._nbve = self._T.NBVE
            self._ntve = self._T.NTVE
            self._nbe = self._T.NBE
            self._nbse, self._nese = tge.get_NBSE_NESE(self.nbve, self.ntve, self.tri, len(self.xc))
        return self._T

    @property
    def nbe(self):
        '''indices of elements sharing a wall with *this* element'''
        if not hasattr(self, '_nbe'): 
            self._nbe = self.T.NBE
        return self._nbe

    @nbe.setter
    def nbe(self, var):
        self._nbe = var

    @property
    def nbsn(self):
        '''indices of nodes surrounding each node'''
        if not hasattr(self, '_nbsn'): 
            self._nbsn = self.T.NBSN
        return self._nbsn

    @nbsn.setter
    def nbsn(self, val):
        self._nbsn = val

    @property
    def ntsn(self):
        '''number of nodes surrounding each node'''
        if not hasattr(self, '_ntsn'): 
            self._ntsn = self.T.NTSN
        return self._ntsn

    @ntsn.setter
    def ntsn(self, val):
        self._ntsn = val

    @property
    def nbve(self):
        '''indices of elements surrounding each node'''
        if not hasattr(self, '_nbve'): 
            self._nbve = self.T.NBVE
        return self._nbve

    @nbve.setter
    def nbve(self, val):
        self._nbve = val

    @property
    def nese(self):
        '''number of elements surrounding each element'''
        if not hasattr(self, '_nese'): 
            self._nbse, self._nese = tge.get_NBSE_NESE(self.nbve, self.ntve, self.tri, len(self.xc))
        return self._nese

    @property
    def nbse(self):
        '''indices of elements surrounding each element'''
        if not hasattr(self, '_nbse'): 
            self._nbse, self._nese = tge.get_NBSE_NESE(self.nbve, self.ntve, self.tri, len(self.xc))
        return self._nbse

    @property
    def ntve(self):
        '''the number of elements connected to this node'''
        if not hasattr(self, '_ntve'): 
            self._ntve = self.T.NTVE
        return self._ntve

    @ntve.setter
    def ntve(self, var):
        self._ntve = var

    @property
    def art1(self):
        '''the node centered control area'''
        if not hasattr(self, '_art1'):
            self.T.get_art1()
            self._art1 = self.T.art1
        return self._art1

    @art1.setter
    def art1(self, val):
        self._art1 = val

class CellTriangulation:
    @property
    def ctri(self):
        '''Triangulation using xc, yc as nodes. Land is masked.'''
        if not hasattr(self, '_ctri'): 
            self._ctri = self.cell_tri()
        return self._ctri

    @ctri.setter
    def ctri(self, var):
        self._ctri = var

    def cell_tri(self):
        '''Get triangulation connecting cell centres.'''
        import fvtools.grid.tools as tools
        if self.verbose: print('- Triangulating using Delaunays method')
        ctri  = matplotlib.tri.Triangulation(self.xc, self.yc)
        masked_ctris = tools.mask_land_tris(self.x, self.y, self.tri, ctri.triangles)
        return masked_ctris

class CropGrid:
    '''
    It is convenient to extract a subset of the FVCOM grid, such as done here
    '''
    @property
    def cropped_nodes(self):
        if not hasattr(self, '_cropped_nodes'):
            return np.array(0)
        return self._cropped_nodes

    @cropped_nodes.setter 
    def cropped_nodes(self, var):
        self._cropped_nodes = var

    @property
    def cropped_cells(self):
        if not hasattr(self, '_cropped_cells'):
            return np.array(0)
        return self._cropped_cells

    @cropped_cells.setter 
    def cropped_cells(self, var):
        self._cropped_cells = var

    def interactive_cell_selection(self, xlim = None, ylim = None, inverse = False):
        '''
        Get cells within (or outside) a user defined polygon
        '''
        from matplotlib.widgets import PolygonSelector
        from matplotlib.path import Path
        ax = plt.gca()
        ax.plot(self.x[self.coastline_nodes], self.y[self.coastline_nodes], 'r.')
        ax.set_aspect('equal')
        selector = PolygonSelector(ax, lambda *args: None, useblit=True)
        print("Click on the figure to create a polygon.\nHold the 'shift' key to move all of the vertices.\nHold the 'ctrl' key to move a single vertex.")
        plt.title('Close the figure when you have a closed polygon')
        plt.show(block=True)

        p = Path(np.vstack([[x for x, y in selector.verts], [y for x, y in selector.verts]]).T)
        within = np.where(p.contains_points(np.vstack([self.xc, self.yc]).T))
        if inverse:
            _cells = np.ones(self.xc.shape, dtype=bool)
            _cells[within[0]] = False
            cells = np.where(_cells)[0]
        else:
            cells = within[0]
        return cells

    def subgrid(self, xlim=None, ylim=None, cells=None):
        '''
        Create indices that crop your FVCOM grid to a smaller, more managable version

        Two input options:
        - xlim, ylim: subdomain (x, y)-limits in carthesian coordinates (list, np.array)
        - cells:      Cells to use in cropped mesh (if chosen, we will *not* use xlim, ylim) (np.array)

        Returns:
        - FVCOM_grid instance for the cropped mesh.
          - nodestrings where the cropped mesh connects to the original mesh
          - same depth information as the original mesh
          - same mesh reference as the original mesh
          - same casenane as the original mesh
          - properties through TGE needs to be re-calculated
        '''
        if cells is None: 
            cells = self._find_cells_in_box(xlim, ylim)
        x, y, tri, nodes, cells = self.remap(self.x, self.y, self.tri, cells)

        # Create the cropped FVCOM_grid object
        kwargs = {}
        kwargs['x'], kwargs['y'], kwargs['tri'] = x, y, tri
        if self.h is not None and not np.all(self.h == None):
            kwargs['h'] = self.h[nodes]
        if self.siglev is not None and not np.all(self.siglev == None):
            kwargs['siglev'] = self.siglev[nodes, :]
        if self.siglay is not None and not np.all(self.siglay == None):
            kwargs['siglay'] = self.siglay[nodes, :]
        if self.cropped_nodes.any(): 
            kwargs['cropped_nodes'] = self.cropped_nodes[nodes]
            kwargs['cropped_cells'] = self.cropped_cells[cells]
        else:
            kwargs['cropped_nodes'] = nodes
            kwargs['cropped_cells'] = cells

        new_self = FVCOM_grid(reference = self.reference, **kwargs)
        new_self.casename = self.casename

        #coastline_bool = np.zeros(self.x.shape, dtype = bool)
        #coastline_bool[self.coastline_nodes] = True
        #new_self._update_coastline_nodes(coastline_bool[nodes])
        #new_self._update_obc()
        #new_self._project_xy()
        return new_self

    def remap(self, x, y, nv, cropped_cells):
        '''
        Returns a remapped version of the mesh, guarantees a valid mesh as output
        '''
        while True:
            # See which nodes to keep (node_ind) and define new node indices
            cropped_nodes = np.unique(nv[cropped_cells])
            new_node_ind  = np.arange(len(cropped_nodes), dtype = np.int32)

            # Create a map from old indexing to new
            all_nodes     = -1*np.ones((len(x)), dtype = np.int32)
            all_nodes[cropped_nodes] = new_node_ind
            cropped_cells_tmp = self._return_valid_triangles(x[cropped_nodes], y[cropped_nodes], all_nodes[nv[cropped_cells]])
            if len(cropped_cells) == len(cropped_cells_tmp):
                break
            else:
                cropped_cells = cropped_cells[cropped_cells_tmp.astype(int)]
        return x[cropped_nodes], y[cropped_nodes], all_nodes[nv[cropped_cells]], np.array(cropped_nodes), cropped_cells

    def _return_valid_triangles(self, x, y, tri):
        '''
        Only return valid triangles
        '''
        _tri  = matplotlib.tri.Triangulation(x, y, tri)
        _nbrs = _tri.neighbors
        _nbrs[np.where(_nbrs > 0)] = 0
        _illegal = np.where(np.sum(_nbrs, axis = 1)==-2)[0]
        return np.array([element for element in range(tri.shape[0]) if element not in _illegal])

    def _update_obc(self):
        '''
        Update local land nodes, and local obc_nodes.
        '''
        if any(self.coastline_nodes):
            ocean_obc_nodes, cells_connected_to_boundary = self._find_ocean_obc_nodes()
            self.obc_nodes = self._connect_ocean_obc_to_land(ocean_obc_nodes, cells_connected_to_boundary)

    def _update_coastline_nodes(self, coastline_bool):
        self.coastline_nodes = np.where(coastline_bool)[0].tolist()

    def _find_ocean_obc_nodes(self):
        '''Finds all obc-nodes that are not in touch with the original grids coast'''
        zeros = np.zeros(self.x.shape)
        zeros[self.full_model_boundary] = 1
        coast_sum = np.sum(zeros[self.tri], axis = 1)
        cells_connected_to_boundary = np.where(coast_sum>0)[0]
        _, comm1, _ = np.intersect1d(self.full_model_boundary, np.unique(self.coastline_nodes), return_indices=True, assume_unique=True)
        _exterior_nodes_not_in_coastline = np.ones(self.full_model_boundary.shape, dtype = bool)
        _exterior_nodes_not_in_coastline[comm1] = False
        return self.full_model_boundary[np.where(_exterior_nodes_not_in_coastline)[0].astype(int)], cells_connected_to_boundary

    def _connect_ocean_obc_to_land(self, ocean_obc_nodes, cells_connected_to_boundary):
        '''connect the obc to land, assumes that no triangle has more than one side facing the OBC'''
        _bool = np.zeros(self.x.shape, dtype=bool)
        _bool[ocean_obc_nodes] = True
        _tribool = _bool[self.tri].any(axis=1)
        obc_side_nodes = np.intersect1d(np.unique(self.tri[_tribool,:]), np.unique(self.coastline_nodes)).astype(int)
        return list(np.append(ocean_obc_nodes, obc_side_nodes))

class CoastLine:
    '''
    Identify the coastline nodes (boundary nodes that are not in the obc)
    '''
    @cached_property
    def coastline_nodes(self):
        '''
        Model nodes at the coastline
        '''
        fb_in_obc = np.intersect1d(self.full_model_boundary, self.obc_nodes)
        inds_db_in_obc = np.intersect1d(fb_in_obc, self.full_model_boundary, return_indices=True)
        obc_bool = np.ones(self.full_model_boundary.shape, dtype = bool)
        obc_bool[inds_db_in_obc[2]] = False
        coastline_nodes = self.full_model_boundary[obc_bool] # Be aware: Here we loose the points connecting to the nodestring / obc

<<<<<<< HEAD
        # Add the points connecting of the nodestrings to the coastline
        #for nodestring in self.nodestrings:
        #    coastline_nodes.extend(nodestring[[0,-1]].tolist())
=======
        # therefore: Add the points connecting of the nodestrings to the coastline
        for nodestring in self.nodestrings:
            coastline_nodes = np.append(coastline_nodes, nodestring[[0,-1]])
>>>>>>> c32e297d
        return coastline_nodes

    @cached_property
    def model_boundary(self):
        '''
        Outer boundary of this model domain (x,y)
        '''
        polygons = self.get_land_polygons()
        areas = [p.area for p in polygons]
        polygon = [l for l, a in zip(polygons, areas) if a==max(areas)]
        _model_boundary = polygon[0].exterior
        return _model_boundary

    @cached_property
    def full_model_boundary(self):
        '''
        An array containing all nodes connected to the boundary (i.e. OBC and all coastline nodes)
        '''
        x, y = [], []
        for pol in self.get_land_polygons():
            xtmp, ytmp = pol.exterior.xy
            x.extend(xtmp)
            y.extend(ytmp)
        return np.unique(self.find_nearest(x, y, grid = 'node'))

    @property
    def ocean_polygons(self):
        polygons = self.get_land_polygons()
        areas = [p.area for p in polygons]
        polygon = [l for l, a in zip(polygons, areas) if a==max(areas)]
        _ = polygons.pop(np.where(np.array(polygons)==polygon)[0][0])
        return polygons

    def get_land_polygons(self):
        '''
        the same way as done in trigrid
        '''
        from shapely.ops import polygonize
        self._check_nv()

        # Get triangle wall (pairs of nodes) connected to land
        boundary_nodes = self._get_land_segments() 
        polygons = list(polygonize(
            (n1, n2) for n1, n2 in zip(np.array([self.x[boundary_nodes][:,0], self.y[boundary_nodes][:,0]]).T, 
                                       np.array([self.x[boundary_nodes][:,1], self.y[boundary_nodes][:,1]]).T)
                                  )
                        )
        return polygons

    def is_on_mesh(self, x, y):
        '''
        Check if points are within the mesh
        '''
        # Return points that are within the model domain
        from matplotlib.path import Path
        assert len(x)==len(y)
        points = np.vstack([x,y])

        def check_points(xpol, ypol, points):
            path   = Path(np.vstack([np.array(xpol), np.array(ypol)]).T)
            return path.contains_points(points.T)
            
        xpol, ypol = self.model_boundary.xy
        inside = check_points(xpol, ypol, points)
        points = points[:, inside]

        for pol in self.ocean_polygons:
            xpol, ypol = pol.exterior.coords.xy
            inside = check_points(xpol, ypol, points)
            points = points[:, ~inside]
        return points

    def _get_land_segments(self):
        '''Construct segments connected to land'''
        neighbors = matplotlib.tri.Triangulation(self.x, self.y, self.tri).neighbors
        identify  = np.where(neighbors == -1)
        boundary_elements = identify[0]  # Index of triangle next to land
        nodes_1 = identify[1]   # index at first node next to land
        nodes_2 = (nodes_1+1)%3 # Next corner at land (each node in triangulation is counted clockwise)
        return np.array([self.tri[boundary_elements, nodes_1], self.tri[boundary_elements, nodes_2]]).transpose()

class OBC:
    @property
    def n_obc(self):
        '''
        Keeps track of number of open boundaries
        '''
        return len(self.nodestrings)
    @property
    def obc_nodes(self):
        '''Keeps track of user defined OBC nodes. May be better to keep track of land nodes and define the leftovers to be obc-nodes (as discussed in trigrid repo)'''
        if not hasattr(self, '_obc_nodes'):
            self._obc_nodes = []
        return self._obc_nodes
    
    @obc_nodes.setter 
    def obc_nodes(self, var):
        self._obc_nodes = var

    @property
    def nodestrings(self):
        '''Each OBC nodestring stored as numpy arrays in a list [np.array(nodestring1), np.array(nodestring2), ...]'''
        if not hasattr(self, '_nodestrings'):
            if any(self.obc_nodes):
                self._nodestrings = self._get_nodestrings(self.obc_nodes)
            else:
                self._nodestrings = []
        return self._nodestrings

    @nodestrings.setter
    def nodestrings(self, var):
        self._nodestrings = var

    @property
    def x_obc(self):
        '''x-position of nodes at the open boundary'''
        return np.array([self.x[nodestring] for nodestring in self.nodestrings], dtype = object)

    @property
    def y_obc(self):
        '''y-position of nodes at the open boundary'''
        return np.array([self.y[nodestring] for nodestring in self.nodestrings], dtype = object)
    
    @property
    def lat_obc(self):
        '''latitude of nodes on the open boundary'''
        return np.array([self.lat[nodestring] for nodestring in self.nodestrings], dtype = object)

    @property
    def lon_obc(self):
        '''longitude of nodes on the open boundary'''
        return np.array([self.lon[nodestring] for nodestring in self.nodestrings], dtype = object)

    def _get_nodestrings(self, obc_nodes):
        '''
        Connects nodestrings to distinguished lines based on triangulation connectivity.
        - *should* guarantee that the nodes are sorted correctly, but still subject to testing
        '''
        node_tag = np.zeros((self.cell_number,), dtype = np.int32)
        node_tag[self.full_model_boundary] = 1
        cells = np.where(np.sum(node_tag[self.tri], axis=1) > 0)[0]
        tri = self.tri[cells,:]
        side1, side2, side3 = [tri[:, [i, (i+1)%3]] for i in range(3)]
        _sides = []
        for sides in [side1, side2, side3]:
            _sides.extend([side.tolist() for side in sides if side[0] in obc_nodes and side[1] in obc_nodes])

        G = nx.Graph() 
        _ = [G.add_edge(*side) for side in _sides]
        _nodestrings = sorted(map(sorted, nx.k_edge_components(nx.DiGraph(G), 1)))
        nodestrings = [np.array(list(nodestring)) for nodestring in _nodestrings]

        # Make sure that the endpoints of each nodestring are at the start and stop of the array (since the set can't be returned in an orderly fashion)
        # - generalize to make a nice nodestring, won't need to know if it is circular or a line string
        nodes, counts = np.unique(_sides, return_counts = True)
        endpoints = nodes[np.where(counts==1)[0]]    
        ordered_nodestrings = []
        for nodestring in nodestrings:
            start, stop = [node for node in nodestring if node in endpoints]
            tmp = np.copy(nodestring)
            if start != tmp[0]:
                ind_start = np.where(tmp == start)
                tmp[ind_start] = tmp[0]
                tmp[0] = start
            if stop != tmp[-1]:
                ind_stop = np.where(tmp == stop)
                tmp[ind_stop] = tmp[-1]
                tmp[-1] = stop
            ordered_nodestrings.append(np.array(tmp))
        return ordered_nodestrings

class ControlVolumePlotter:
    @property
    def cv(self):
        '''
        A list of patch collections for the node based control volumes
        '''
        if not hasattr(self, '_cv'):
            self._cv = self._get_cvs()
        return self._cv

    def plot_cvs(self, 
                 field,
                 cmap = 'jet', 
                 cmax = None, 
                 cmin = None, 
                 Norm = None, 
                 edgecolor = 'face', 
                 inds = None,
                 **kwargs):
        '''
        Plots nodal fields on control volume patches

        Optional:
        ----
        - edgecolor: None by default. Set a color, e.g. "k" to draw interfaces between CVs
        - cmap:      colormap
        - cmax:      cap colors to cmax
        - cmin:      floor colors to cmin
        - Norm:      to create non-linear colorbars (ref matplotlib documentation)
        --> for cmax and cmin, the routine exclusively plots CVs with values within in that range

        keyword arguments are sent to matplotlib.collections.PatchCollection
        '''
        if inds == None:
            inds = np.arange(0, len(field), dtype = int)

        # mask cvs with values below/above threshold
        if cmax is not None and cmin is None:
            inds = np.where(field<=cmax)[0]
        elif cmin is not None and cmax is None: 
            inds = np.where(field>=cmin)[0]
        elif cmax is not None and cmin is not None:
            inds = np.intersect1d(np.where(field<=cmax)[0], np.where(field>=cmin)[0])

        if len(inds) == len(self.cv): 
            collection = PatchCollection(self.cv, cmap=cmap, edgecolor=edgecolor, norm=Norm, **kwargs)
        else: 
            collection = PatchCollection(self.cv[inds], cmap=cmap, edgecolor=edgecolor, norm=Norm, **kwargs)
        collection.set_array(field[inds])
        ax   = plt.gca()
        _ret = ax.add_collection(collection)
        ax.autoscale_view(True)
        ax.set_aspect('equal')
        # add colorbar
        cbar = plt.colorbar(collection, ax=ax)
        cbar.set_label("")  # Optional: remove label if not needed
        if _ret._A is not None: 
            plt.gca()._sci(_ret)
        return _ret

    def _get_cvs(self, nodes = None):
        '''
        - computes matplotlib-patches for each control voulme, adds to self as self.cvs
        - Returns numpy file (cvs.npy) containing all of the control volume patches
        '''
        if nodes is None: 
            nodes = np.arange(0, self.node_number)
        xcv_full, ycv_full = self._get_control_volumes(self.nbsn, self.nbve, self.x, self.y, self.xc, self.yc, nodes)
        bar    = pb.ProgressBar(widgets = ['Making control volume patches: ', pb.Percentage(), ' ', pb.BouncingBar(), pb.AdaptiveETA()], maxval=len(nodes))
        bar.start()
        cv = []
        for i, (xcv, ycv) in enumerate(zip(xcv_full, ycv_full)):
            bar.update(i)
<<<<<<< HEAD
            self.cv.append(mPolygon(np.array([xcv, ycv]).T, closed=True))
=======
            cv.append(mPolygon(np.array([xcv, ycv]).transpose(), closed = True))
>>>>>>> c32e297d
        bar.finish()
        return cv
        #np.save('cvs.npy', self.cv) # for instant access to cvs at a later date

    @staticmethod
    def _get_control_volumes(nbsn, nbve, x, y, xc, yc, nodes):
        '''returns list of control volumes'''
        xcv_full, ycv_full = [], []
        for i, node in enumerate(nodes):
            indexes   = np.where(nbsn[node,:]>=0)[0]
            nbsnhere  = nbsn[node, indexes]
            elemshere = nbve[node, indexes]

            xcv, ycv = _find_cv_walls(node, nbsnhere, elemshere, x, y, xc, yc)
            xcv_full.append(xcv)
            ycv_full.append(ycv)
        return xcv_full, ycv_full

@njit
def _find_cv_walls(node, nbsnhere, elemshere, x, y, xc, yc):
    '''find points that should connect to make a cv wall'''
    xmid  = (x[node] * np.ones((len(nbsnhere),)) + x[nbsnhere])/2
    ymid  = (y[node] * np.ones((len(nbsnhere),)) + y[nbsnhere])/2
    xcell, ycell = xc[elemshere], yc[elemshere]
    return _connect_cv_walls(xmid, ymid, xcell, ycell, x, y, nbsnhere, elemshere, node)

@njit
def _connect_cv_walls(xmid, ymid, xcell, ycell, x, y, nbsnhere, elemshere, node):
    xcv = []; ycv = []
    for i in range(len(xmid)):
        xcv.append(xmid[i])
        ycv.append(ymid[i])

        # Find direction
        boundary = False
        if i < len(xmid)-1:
            xcvmid = (xmid[i]+xmid[i+1])/2
            ycvmid = (ymid[i]+ymid[i+1])/2
            dst    = np.sqrt((xcell-xcvmid)**2+(ycell-ycvmid)**2)
            ind    = np.argwhere(dst==dst.min())[0]

            # Be aware of land
            if nbsnhere[i+1] == node:
                boundary = True
                xcv.append(x[nbsnhere[i+1]])
                ycv.append(y[nbsnhere[i+1]])
            elif nbsnhere[i] == node:
                boundary = True
        if not boundary:
            xcv.append(xcell[ind][0])
            ycv.append(ycell[ind][0])

        uxcv    = np.array(xcv)
        unique  = np.unique(uxcv)
        nunique = len(unique)
        ncv     = len(xcv)
        nunique_lt_ncv = nunique < ncv
        if boundary and nunique_lt_ncv:
            break
    return xcv, ycv

class InterpolateToZ:
    def make_interpolation_matrices_TS(self, interpolation_depths=[-5]):
        '''Make matrices (numpy arrays) that, when multiplied with fvcom T or S matrix, interpolates data to a given depth.'''
        import fvtools.grid.tools as tools
        for depth in interpolation_depths:
            interp_matrix = tools.make_interpolation_matrices(self.siglayz, depth)
            setattr(self, 'interpolation_matrix_TS_' + str(abs(int(depth))) + '_m', interp_matrix)

    def make_interpolation_matrices_uv(self, interpolation_depths=[-5]):
        '''Make matrices (numpy arrays) that, when multiplied with fvcom u or v matrix, interpolates data to a given depth.'''
        import fvtools.grid.tools as tools
        for depth in interpolation_depths:
            interp_matrix = tools.make_interpolation_matrices(self.siglayz_uv, depth)
            setattr(self, f'interpolation_matrix_uv_{abs(int(depth))}_m', interp_matrix)

    def interpolate_to_z(self, f, z, depths = None):
        '''Interpolate data to user defined z-level
        - f:       datafield
        - z:       depth [m] to interpolate to f (positive number)

        Optional:
        - depths:  depth of grid f. Positive downward. (since using a cached siglevz will be faster than forcing FVCOM_grid to find it each iteration)

        Plot returned data using .plot_contours(data)
        '''
        if depths is None:
            for depth in ['siglevz', 'siglayz', 'siglevz_uv', 'siglayz_uv']:
                depths = -getattr(self, depth).T
                if f.shape == depths.shape:
                    break
                else:
                    depths = np.empty(0)
            assert depths.any(), 'Dimension does match siglev, siglay, siglev_center or siglay_center, try to transpose the input field'

        # Find closest depth levels
        depthsmax, depthsmin = np.copy(depths), np.copy(depths)
        lt0 = (depths-z)<0
        depthsmax[np.where(lt0)] = np.nan
        depthsmin[np.where(lt0 == False)] = np.nan
        depbot, deptop = np.nanmin(depthsmax, axis = 0), np.nanmax(depthsmin, axis = 0)

        # Extract field data from nearest level above, and nearest level below. Use linear interpolation to get to z
        f_t, f_b = np.nanmax(np.where(depths == deptop, f, np.nan), axis = 0), np.nanmax(np.where(depths == depbot, f, np.nan), axis = 0)
        dz, dzt, dzb = depbot-deptop, z-deptop, depbot-z
        zf = (f_t*dzb + f_b*dzt)/dz        
        zf[np.where(np.isnan(f_t))] = f_b[np.where(np.isnan(f_t))] # Use nearest valid value if NaN at the surface (do not touch the bottom though)
        return zf

class SectionMaker:
    '''
    Rotuines to define a section within the grid, interpolate data to the section and return the transect
    - Will actually not be 100% correct, since we "crop" the sea surface elevation somewhat to make the bottom appear to be static. That is not the case, the z-level of
      the bottom sigma level is not static (since min(sigma)>-1).
    - Still room to make this more consise...
    '''
    @property
    def dst_sec(self):
        '''Distance along a transect measured in kilometers from first point'''
        dx = np.diff(self.x_sec, prepend = self.x_sec[0])/1000 # since we count starting with the first segment position
        dy = np.diff(self.y_sec, prepend = self.y_sec[0])/1000 # dive by 1000 to get distance in kilometers
        return np.cumsum(np.sqrt(dx**2 + dy**2))

    @property
    def dpt_sec(self):
        '''The depths along the section'''
        if self._transect_grid == '':
            z = matplotlib.tri.LinearTriInterpolator(self.trs, self.zeta).__call__(self.x_sec,  self.y_sec)[:, None] * (-1)*self._min_sigma
            _dpt_sec = matplotlib.tri.LinearTriInterpolator(self.trs, self.d).__call__(self.x_sec,  self.y_sec)[:, None]*getattr(self, self._transect_sigma)[0,:] + z
        else:
            z = matplotlib.tri.LinearTriInterpolator(self.trs, np.mean(self.zeta[self.tri], axis = 1)).__call__(self.x_sec,  self.y_sec)[:, None]  * (-1) * self._min_sigma
            _dpt_sec = matplotlib.tri.LinearTriInterpolator(self.trs, self.dc).__call__(self.x_sec, self.y_sec)[:, None]*getattr(self, self._transect_sigma)[0,:] + z
        return _dpt_sec

    @property
    def _min_sigma(self):
        '''bottom sigma level value. included since I want to keep bottom depth constant in section movies (which is a lie...)'''
        _min_sigma = -1
        if self._static_depth: _min_sigma = self.siglay[-1, -1]
        return _min_sigma

    def prepare_section(self, section_file = None, res = None, store_transect_img = False):
        '''
        Returns x, y points along a section for use in section-analysis
        '''
        if section_file is None: 
            x_section, y_section = self._graphical_section()
        if section_file is not None: 
            x_section, y_section = self._load_section_file(section_file)
        if res is None: 
            res = np.sum(np.sqrt(np.diff(x_section)**2 + np.diff(y_section)**2))/60
        self._assemble_section(x_section, y_section, res)
        if section_file is None: 
            self.write_section()
        if hasattr(self, 'trs'): 
            delattr(self, 'trs')
        if store_transect_img: 
            self._plot_section_line()
        plt.close('all')

    # Rotuines that define where the section goes (ie. defining nodes on the section line)
    def _graphical_section(self):
        '''Define a transect by plotting on a map'''
        c = self.plot_contour(self.h, levels = np.linspace(self.h.min(), self.h.max(), 30))
        self.plot_grid(rasterized=True)
        plt.title('Click where you want the section to go (minimum two points). Hit "Enter" to continue.')
        places = plt.ginput(timeout = -1, n = -1)
        return np.array([p[0] for p in places]), np.array([p[1] for p in places])

    def _load_section_file(self, file):
        '''
        Load section coordinates from a file
        - accepts both ',' and ' ' as delimiters
        '''
        try:
            lon, lat = np.loadtxt(file, delimiter = ',', unpack = True)
        except:
            lon, lat = np.loadtxt(file, delimiter = ' ', unpack = True)
        return self.Proj(lon, lat)

    def _assemble_section(self, x_section, y_section, res):
        '''Create an evenly spaced section'''
        self.x_sec, self.y_sec = np.empty(0), np.empty(0)
        for x_now, y_now, x_next, y_next in zip(x_section[:-1], y_section[:-1], x_section[1:], y_section[1:]):
            dst        = np.sqrt((x_next-x_now)**2+(y_next-y_now)**2)
            npoints    = np.ceil(dst/res).astype(int)
            self.x_sec = np.append(self.x_sec, np.linspace(x_now, x_next, npoints))
            self.y_sec = np.append(self.y_sec, np.linspace(y_now, y_next, npoints))

    def get_section_data(self, data,
                         section_file = None, res = None,
                         store_transect_img = False):
        '''
        Dump data from from the full solution to an interpolated transect  (ie. not following nodes/cells)
        - data:         Field for transect calculation
        - section_file: File with lon lat coordinate positions of segment fixed points. You can either use space or , as separator
        - res:          Resolution of the transect in m (defaults to 1/100 of span)
        - store_transect_img: Store a plot showing the transect overlayd on the grid

        Output (as dictionary):
          - x, y, dst, h positions, distance along and depth of transect
          - transect: field you gave the routine at x, y
        '''
        out = {}
        if data.shape[0] != self.node_number or data.shape[0] != self.cell_number: 
            data = data.T
        sigma = self._check_if_siglay_or_siglev(data)
        grid = self._check_if_cell_or_node(data)
        self._initialize_section(section_file, res, store_transect_img, sigma, grid) # TBD: in here, find way to remove points outside of the domain?
        out['h'], out['x'], out['y'] = self.dpt_sec, self.x_sec, self.y_sec

        # Interpolate data to the section
        # ----
        if len(data.shape)>1:
            out['transect'] = self._interpolate_3D(data)
            out['dst'] = np.repeat(self.dst_sec[:, None], data.shape[1], axis = 1)
        else:
            out['transect'] = self._interpolate_2D(data)
            out['dst'] = self.dst_sec

        # Remove nans and crop dict, contourf won't accept the input otherwise -- do this earlier though, not every time...
        # ----
        if np.isnan(out['transect']).any():
            if len(out['transect'].shape) == 1:
                not_horizontal = ~np.isnan(out['transect'])
            else:
                not_horizontal = ~np.isnan(out['transect'][:, 0])
            for key in out.keys():
                if len(out[key].shape) == 1:
                    out[key] = out[key][not_horizontal]
                else:
                    out[key] = out[key][not_horizontal, :]
        return out

    def _initialize_section(self, section_file, res, store_transect_img, sigma, grid):
        '''
        Prepare the section interpolators etc.
        '''
        self._transect_sigma, self._transect_grid = sigma, grid
        if not hasattr(self, 'x_sec') and not hasattr(self, 'y_sec'):
            self.prepare_section(section_file = section_file, res = res, store_transect_img = store_transect_img)
        if not hasattr(self, 'trs'):
            self.trs =  matplotlib.tri.Triangulation(getattr(self, f'x{self._transect_grid}'), getattr(self, f'y{self._transect_grid}'), 
                                                     triangles = getattr(self, f'{self._transect_grid}tri'))

    def _interpolate_2D(self, field):
        out_field = np.zeros((len(self.x_sec),))
        out_field[:] = matplotlib.tri.LinearTriInterpolator(self.trs, field).__call__(self.x_sec, self.y_sec)
        return out_field

    def _interpolate_3D(self, field):
        out_field = np.zeros((len(self.x_sec), field.shape[1]))
        for sigma in range(field.shape[1]):
            out_field[:, sigma] = matplotlib.tri.LinearTriInterpolator(self.trs, field[:, sigma]).__call__(self.x_sec, self.y_sec)
        return out_field

class ExportGrid:
    '''
    Routines to export data in FVCOM_grid to other formats
    '''
    def get_xy(self, latlon):
        '''
        will return the positions we need to write to a file depending on wether you write for a spherical or carthesian FVCOM run 
        '''
        if latlon:
            return self.lon, self.lat
        else:
            return self.x, self.y

    def write_bath(self, filename=None, latlon = False):
        '''
        - Generates an ascii FVCOM 5.x format bathymetry file
        '''
        if filename is None: 
            filename = f'input/{self.casename}_dep.dat'

        x_grid, y_grid = self.get_xy(latlon)
        with open(filename, 'w') as f:
            f.write(f'Node Number = {self.node_number}\n')
            for x, y, h in zip(x_grid, y_grid, self.h):
                line = '{0:.6f}'.format(x) + ' ' + '{0:.6f}'.format(y) + ' ' + '{0:.6f}'.format(h)+'\n'
                f.write(line)
        print(f'  - Wrote : {filename}')

    def write_grd(self, filename = None, latlon = False):
        '''
        - Generates an ascii FVCOM 5.x format grid file
        '''
        if filename is None: 
            filename = f'input/{self.casename}_grd.dat'

        x_grid, y_grid = self.get_xy(latlon)  
        with open(filename, 'w') as f:
            f.write(f'Node Number = {self.node_number}\n')
            f.write(f'Cell Number = {self.cell_number}\n')
            for i, (t1, t2, t3) in enumerate(self.tri):
                f.write(f'{i+1} {t1+1} {t2+1} {t3+1} {i}\n')
            for i, (x, y) in enumerate(zip(x_grid, y_grid)):
                line = str(i+1) +' '+ '{0:.6f}'.format(x) + ' ' + '{0:.6f}'.format(y) + ' ' + '{0:.6f}'.format(0.0)+'\n'
                f.write(line)
        print(f'  - Wrote : {filename}')

    def write_sponge(self, filename = None):
        '''
        - Generates an ascii FVCOM 5.x formatted sponge file
        '''
        if filename is None: 
            filename = f'input/{self.casename}_spg.dat'

        with open(filename, 'w') as f:
            f.write(f'Sponge Node Number = {len(self.sponge_nodes)}\n')
            if any(self.sponge_nodes):
                for node in self.sponge_nodes:
                    line = str(node+1) + ' ' + '{0:.6f}'.format(self.sponge_radius) + ' ' + '{0:.6f}'.format(self.sponge_factor)+'\n'
                    f.write(line)
        print(f'  - Wrote : {filename}')

    def write_obc(self, filename = None):
        '''
        - Generates an ascii FVCOM 5.x formatted obc file
        '''
        if filename is None: 
            filename = f'input/{self.casename}_obc.dat'
<<<<<<< HEAD
        
        print(f"  - self.obc_nodes length: {len(self.obc_nodes)}")
        print(f"  - self.obc_nodes: {self.obc_nodes}")

    
=======

>>>>>>> c32e297d
        with open(filename, 'w') as f:
            f.write(f'OBC Node Number = {len(self.obc_nodes)}\n')
            i = 0
            for i, obc_node in enumerate(self.obc_nodes):
                f.write(f'{i+1} {obc_node+1} 1\n')  # obc_node+1 to shift to 1-based indexing
        print(f'  - Wrote : {filename}')

<<<<<<< HEAD
    def write_cor(self, filename = None, latlon = True):
        '''- Generates an ascii FVCOM 4.x formatted coriolis file'''
        if filename is None: 
            filename = f'input/{self.casename}_cor.dat'
        x_grid, y_grid = self.get_xy(latlon)  
=======
    def write_cor(self, filename = None):
        '''
        - Generates an ascii FVCOM 5.x formatted coriolis file
        '''
        if filename is None: 
            filename = f'input/{self.casename}_cor.dat'

>>>>>>> c32e297d
        with open(filename, 'w') as f:
            f.write(f'Node Number = {self.node_number}\n')
            for x, y, lat in zip(x_grid, y_grid, self.lat):
                line = '{0:.6f}'.format(x) + ' ' + '{0:.6f}'.format(y) + ' ' + '{0:.6f}'.format(lat)+'\n'
                f.write(line)
        print(f'  - Wrote : {filename}')

    def write_draft_nc(self, filename=None):
        """Write the ice shelf draft to a NetCDF file in FVCOM format"""
        import netCDF4 as nc
        import os

        if filename is None:
            filename = f'input/{self.casename}_draft.nc'

        print(f'  - Writing NetCDF draft file: {filename}')
        os.makedirs(os.path.dirname(filename), exist_ok=True)

        with nc.Dataset(filename, 'w', format='NETCDF4') as ds:
            # Define dimensions
            node_dim = ds.createDimension('node', len(self.x))

            # Define variables
            x_var = ds.createVariable('x', 'f4', ('node',))
            y_var = ds.createVariable('y', 'f4', ('node',))
            zisf_var = ds.createVariable('zisf', 'f4', ('node',))

            # Set variable attributes
            x_var.long_name = "nodal x-coordinate"
            x_var.units = "meters"

            y_var.long_name = "nodal y-coordinate"
            y_var.units = "meters"

            zisf_var.long_name = "Iceshelf Draft"
            zisf_var.units = "m"
            zisf_var.grid = "fvcom_grid"
            zisf_var.coordinates = ""
            zisf_var.type = "data"

            # Assign data
            x_var[:] = self.x
            y_var[:] = self.y
            zisf_var[:] = self.zisf

            # Global attributes
            ds.title = "FVCOM iceshelf draft File"
            ds.CoordinateSystem = "spherical"

        print(f'  - Done writing NetCDF: {filename}')
        

    def write_coast(self, outfolder = None, buffer_width = 50000, verbose = False):
        '''
        Finds the coastline in your domain, writes to casename_coast.shp file
        ---
        - outfolder: Folder to store coast.shp
                     - default: current directory 
        - buffer:    Buffer side of polygon, basically the width of the "islands" we create for the exterior polygon
                     - must always be positive, buffer measured in meters
        '''
        # Move most of these functions to the CoastLine class
        if outfolder is None: 
            outfolder = os.getcwd()

        # Draw polygons based on the coastline
        islands = self.get_land_polygons()
        areas = [p.area for p in islands] # Find areas of the polygons to identify exterior polygon (max(areas) = exterior polygon)
        exterior = islands.pop(np.squeeze(np.where(np.array(areas) == max(areas)))) # Split islands and exterior polygon (e.g. remove exterior from islands)
        exterior_buffer = exterior.buffer(buffer_width, single_sided=True) # Exterior in one polygon

        # Cut the exterior polygon so that we can remove polygons connected to the OBC
        def construct_lines(line, polygon):
            '''Add segments of the inner and outer polygon to a list, prepare to polygonize'''
            x, y = polygon.exterior.xy
            for i in range(len(polygon.exterior.xy[0])-1):
                line.append(shp.geometry.LineString(np.array([[x[i], x[i+1]], [y[i], y[i+1]]]).T)) 

        lines = []
        construct_lines(lines, exterior_buffer)
        construct_lines(lines, exterior)

        # Add lines from OBC (in exterior) to the exterior_buffer polygon
        obc_points = []
        for nodestring in self.nodestrings:
            points = [nodestring[0], nodestring[-1]]
            ind = []
            for point in points:
                dst = np.sqrt((exterior_buffer.exterior.xy[0]-self.x[point])**2 + (exterior_buffer.exterior.xy[1]-self.y[point])**2)
                ind.append(np.where(dst==dst.min())[0][0])

            for point_ind, buffer_ind in zip(points, ind):
                lines.append(shp.geometry.LineString([[self.x[point_ind],   self.y[point_ind]],  
                                                      [np.array(exterior_buffer.exterior.xy[0])[buffer_ind], np.array(exterior_buffer.exterior.xy[1])[buffer_ind]], 
                                                      ]))

            # Make points on the obc, these will be used to mask parts of the obc polygons connecting to ocean
            obc_points.append(shp.geometry.Point(self.x[nodestring[int(len(nodestring)/2)]], self.y[nodestring[int(len(nodestring)/2)]])) # A point on the line
       
        exterior_polys = list(shp.ops.polygonize(lines)) # Connect lines to polygons
        cropped_polys = [pol for pol in exterior_polys if not exterior.contains(pol.representative_point())] # Remove interior polygon
        cropped_polys = [pol for pol in cropped_polys if not any([pol.distance(p) == 0 for p in obc_points])] # Remove polygons at obc
        islands.extend(cropped_polys) # Add obc polygons to the list with islands (land is now also an island)

        # Re-project to latlon since this is what OpenDrift expects
        project = Transformer.from_proj(self.Proj, Proj(init='epsg:3031')) # We always want to project to latlon, hence hardcoded
        islands_latlon = [shp.ops.transform(project.transform, pol) for pol in islands]

        # Put into geopandas object, save to outfolder
        print(f'- Writing {outfolder}/{self.casename}_coast.shp and associated files')
        s = gpd.GeoDataFrame({'FID': range(len(islands_latlon)), 'geometry': islands_latlon})
        s.to_file(f'{outfolder}/{self.casename}_coast.shp')
        if verbose:
            all_islands = gpd.GeoDataFrame({'FID': range(len(islands)), 'geometry': islands})
            all_islands.plot()
            self.plot_grid()
            
    def write_2dm(self, name = None):
        '''
        Writes a 2dm file for this grid
        name: to be saved
        '''
        import fvtools.grid.fvgrid as fvgrid
        if name is None: name = self.casename
        if any(self.obc_nodes):
            fvgrid.write_2dm(self.x, self.y, self.tri, nodestrings = self.nodestrings, name = name, casename = name)
        else:
            fvgrid.write_2dm(self.x, self.y, self.tri, name = name, casename = name)

    def write_section(self):
        '''
        write x_sec, y_sec to a casename_section.txt file
        '''
        lonlat = np.vstack((self.Proj(self.x_sec, self.y_sec, inverse=True))).T
        np.savetxt(f'{self.casename}_section.txt', lonlat, delimiter = ' ')
        print(f'- saved section positions to {self.casename}_section.txt')

    def to_npy(self, filename = 'M.npy'):
        '''
        Write no M.npy file
        '''
        M = {}
        self.nv = self.tri
        for var in ['x', 'y', 'lon', 'lat', 'h', 'h_raw', 'nv', 'siglay', 'siglev', 'obc_nodes', 'nodestrings', 'info', 'ts','zisf','zisf_raw','ntsn','nbsn']:
            try:
                M[var] = getattr(self, var)
            except:
                pass
        np.save(filename, M)
        print(f'- Wrote {filename}')

class PlotFVCOM:
    @property
    def transform(self):
        if not hasattr(self, '_transform'):
            return None
        return self._transform

    @transform.setter
    def transform(self, var):
        self._transform = var

    def plot_grid(self, ax = None, c = 'g-', linewidth = 0.2, markersize = 0.2, show = True, *args, **kwargs):
        '''
        Plot mesh grid
        - arguments and keyword arguments are passed to pyplot.triplot
        '''
        if ax == None:
            ax = plt.gca()
        kwargs = self._transform_to_kwargs(**kwargs)
        ax.triplot(self.x, self.y, self.tri, c, *args, markersize=markersize, linewidth=linewidth, **kwargs)
        ax.set_aspect('equal')
        if show: plt.show(block = False)

    def plot_obc(self, ax = None, **kwargs):
        '''
        plot the obc nodes, show different nodestrings
        '''
        if ax == None:
            ax = plt.gca()
        kwargs = self._transform_to_kwargs(**kwargs)
        for i in range(len(self.x_obc)):
            ax.scatter(self.x_obc[i], self.y_obc[i], zorder = 10, label=f'boundary nr. {i+1}', **kwargs)
            ax.scatter(self.x_obc[i][[0,-1]], self.y_obc[i][[0,-1]], zorder = 11, c = 'r', **kwargs) # start and end points 
        #plt.draw()

    def plot_contour(self, field, show = True, ax = None, *args, **kwargs):
        '''
        Plot contour of node- or cell data, basically just a shortcut for pyplot.tricontourf()
        - pass a field, it will be plotted to a new axes or to one that you pass (ax = None by default)
        '''
        f = np.squeeze(field)
        if len(f) == self.node_number:
            x, y, tri = self.x, self.y, self.tri
        elif len(f) == self.cell_number:
            x, y, tri = self.xc, self.yc, self.ctri
        else:
            assert False, f'The input fields shape {f.shape} does not match the cell dimension {self.xc.shape} or the node dimension {self.x.shape}'

        # Mask nan values if any and send to plot
        if np.isnan(f).any():
            kwargs['mask'] = np.isnan(f)[tri].any(axis=1)

        # Add transform if the current axes is a GeoAxes (for WMS georeferenced plots)
        kwargs = self._transform_to_kwargs(**kwargs)
        return self._plot_contour(x, y, tri, f, show, ax = ax, *args, **kwargs)

    def _transform_to_kwargs(self, **kwargs):
        '''
        Add a transformation to the plot if the background is a WMS server (and in general when the axes is a cartopy GeoAxes)
        '''
        if self.transform is not None:
            import cartopy.mpl.geoaxes as geoaxes
            if isinstance(plt.gca(), geoaxes.GeoAxes):
                kwargs['transform'] = self.transform
        return kwargs   

    def georeference(self, 
                    url='https://wms.geonorge.no/skwms1/wms.topograatone?service=wms&request=getcapabilities', 
                    layers=['topograatone'], wms=None, 
                    depth = True,
                    ax = None):
        '''
        Plot map data from WMS server as georeference. Must be done before plotting grid, contours etc.
        - requires cartopy
        ---
        url:    defaults to grey norgeskart
        layers: valid layer from the url, must be a tuple with string(s)
        wms:    overwrites other input if not None, current options: "raster" or "topo4"
        depth:  plot kartverket bathymetry
        ax:     cartopy axes (e.g. fig, ax = plt.subplots(2, 1, subplot_kw={'projection': ccrs.PlateCarree()}))

        Returns:
        ---
        ax, a GeoAxesSubplot

        - Also possible to plot fiskeridirektoratet akvakultur lokaliteter WMS on top:
          - ax.add_wms(wms='https://gis.fiskeridir.no/server/services/fiskeridirWMS_akva/MapServer/WMSServer?SERVICE=WMS&VERSION=1.3.0&REQUEST=GetCapabilities', 
                       layers=['akvakultur_lokaliteter'])
        '''
        import cartopy.crs as ccrs
        if wms is not None:
            if wms =='raster':
                url = 'http://openwms.statkart.no/skwms1/wms.toporaster4?version=1.3.0&service=wms&request=getcapabilities'
                layers = ['toporaster']
            elif wms == 'topo4':
                url = 'https://openwms.statkart.no/skwms1/wms.topo4?service=wms&request=getcapabilities'
                layers = ['topo4_WMS']
            elif wms == 'sjokart':
                url = 'https://wms.geonorge.no/skwms1/wms.sjokartraster2?service=wms&version=1.3.0&request=getcapabilities'
                layers = ['Overseiling']
                depth = False
<<<<<<< HEAD

        if int(self.reference.split(':')[-1]) == 3031:
            lonmin, lonmax = self.lon.min(), self.lon.max()
            latmin, latmax = self.lat.min(), self.lat.max()
            aspect_ratio = (float(latmax - latmin) / (float(lonmax - lonmin)))/np.cos(np.radians((latmin + latmax) / 2))

            # Draw, set projection
            crs = ccrs.Mercator()
            fig = plt.figure(figsize=(11. / aspect_ratio, 11.))
            ax = fig.add_subplot(111, projection=crs)
            self.draw_geo_grid([lonmin, lonmax, latmin, latmax])
            fig.canvas.draw()         
            fig.set_tight_layout(True)
            self.transform = ccrs.PlateCarree(globe=crs.globe)
        else:
            ax = plt.axes(projection = ccrs.epsg(int(self.reference.split(':')[-1])))

=======
        if not ax:
            if int(self.reference.split(':')[-1]) == 4326:
                lonmin, lonmax = self.lon.min(), self.lon.max()
                latmin, latmax = self.lat.min(), self.lat.max()
                aspect_ratio = (float(latmax - latmin) / (float(lonmax - lonmin)))/np.cos(np.radians((latmin + latmax) / 2))

                # Draw, set projection
                crs = ccrs.Mercator()
                fig = plt.figure(figsize=(11. / aspect_ratio, 11.))
                ax = fig.add_subplot(111, projection=crs)
                self.draw_geo_grid([lonmin, lonmax, latmin, latmax])
                fig.canvas.draw()         
                fig.set_tight_layout(True)
                self.transform = ccrs.PlateCarree(globe=crs.globe)
            else:
                ax = plt.axes(projection = ccrs.epsg(int(self.reference.split(':')[-1])))
        
>>>>>>> c32e297d
        ax.add_wms(wms=url, layers=layers)
        if wms != 'raster':
            if depth:
                ax.add_wms('https://wms.geonorge.no/skwms1/wms.dybdedata2?service=WMS&request=GetCapabilities', layers = ['Dybdedata2'])
        return ax

    def draw_geo_grid(self, extent):
        '''
        Automatically draw a geo-grid over the extent (lonmin, lonmax, latmin, latmax)
        '''
        import cartopy.crs as ccrs
        ax = plt.gca()
        ax.set_extent(extent, crs=ccrs.PlateCarree(globe=ccrs.Mercator().globe))
        gl = ax.gridlines(ccrs.PlateCarree(globe=ccrs.Mercator().globe), draw_labels=True)         
        gl.top_labels = None

    @staticmethod
    def _plot_contour(x, y, tri, field, show = False, ax = None, *args, **kwargs):
        if not ax:
            ax = plt.gca()
        cont = ax.tricontourf(x, y, tri, field, *args, **kwargs)
        ax.set_aspect('equal')
        if show: plt.show(block=False)
        return cont

    def _plot_section_line(self):
        '''
        Show where the section goes relative to the grid
        '''
        self.plot_grid(rasterized=True, show = False)
        plt.plot(self.x_sec, self.y_sec, 'k', zorder = 10)
        plt.plot(self.x_sec[0], self.y_sec[0], 'g.', zorder = 11, label = 'start')
        plt.plot(self.x_sec[-1], self.y_sec[-1], 'r.', zorder = 11, label = 'stop')
        plt.xlim([self.x_sec.min()-10000, self.x_sec.max()+10000])
        plt.ylim([self.y_sec.min()-10000, self.y_sec.max()+10000])
        plt.legend()
        plt.title('Section')
        plt.savefig('Section_map.png')

class AnglesAndPhysics:
    '''
    Angles you need when rotating velocities from a UTM coordinate system to WGS84 (true north/east)
    '''
    @property
    def node_utm_angle(self):
        '''radians offset from true north in utm coordinates'''
        return self._get_utm_angle(self.x, self.y, self.lon, self.lat)

    @property
    def cell_utm_angle(self):
        '''radians offset from true north in utm coordinates'''
        return self._get_utm_angle(self.xc, self.yc, self.lonc, self.latc)

    def _get_utm_angle(self, x, y, lon, lat, dx = 100):
        '''
        utm coordinate offset of true north measured in radians

        Consider two coordinate systems (x,y), (x', y'). We want to convert vector quantities from one to the other,
        and to do so we find the angle between x and x'. In our case, we say that (x, y) are coordinates in WGS84 and (x', y') are any UTM coordinates.

        For a small displacement dx' in the UTM system, we move a distance dx and dy in the lat/lon system, R is earths radii:
        dx = R * cos(lat) * dLon/dx' * dx'
        dy = R * dLat/dx' * dx'
        angle = atan2(dx, dy)

        Use alpha rotate the coordinate system so that vec_true = (v_x, v_y)
        v_x = v_x'*cos(alpha) - v_y'*sin(alpha)
        v_y = v_x'*sin(alpha) + v_y'*cos(alpha)
        '''
        londx, latdx = self.Proj(x+dx, y, inverse = True)
        dLat_dx = (latdx-lat)/dx # distance made in lat/lon system when incrementing dx
        dLon_dx = ((londx-lon)/dx)*np.cos(lat*(2*np.pi/360)) 
        return np.arctan2(dLat_dx, dLon_dx)

    def rotate_vector_to_utm(self, u, v, angle):
        '''Rotate a vector from lat/lon to utm'''
        u_new =  u*np.cos(angle) + v * np.sin(angle)
        v_new = -u*np.sin(angle) + v * np.cos(angle)
        return u_new, v_new

    def rotate_vector_from_utm(self, u, v, angle):
        '''Rotate a vector to lat/lon from utm'''
        u_new =  u*np.cos(angle) - v * np.sin(angle)
        v_new =  u*np.sin(angle) + v * np.cos(angle)
        return u_new, v_new

    def get_coriolis(self, cell = False):
        '''Returns coriolis parameter at grid points'''
        if cell:
            self.f = np.sin(self.latc*2*np.pi/360)*4*np.pi/(24*60*60)
        else:
            self.f = np.sin(self.lat*2*np.pi/360)*4*np.pi/(24*60*60)

    def get_cfl(self, z = 1.5, u = 3.0, g = 9.81, verbose = True):
        '''
        Estimate the CFD timestep
        '''
        # Length of each triangle side
        lAB, lBC, lCA = self._get_sidewall_lengths()
        dpt      = np.max(self.h[self.tri], axis = 1) + z
        cg_speed = np.sqrt(dpt*g) + u
        ts_AB, ts_BC, ts_CA = np.array(lAB/cg_speed), np.array(lBC/cg_speed), np.array(lCA/cg_speed)
        ts_walls = np.array([ts_AB, ts_BC, ts_CA])
        ts_min   = np.min(ts_walls, axis = 0)/np.sqrt(2) # to adjust for transverse wave propagation

        if verbose:
            print(f'  - Required timestep approx: {min(ts_min):.2f} s')
            plt.figure()
            contour = self.plot_contour(ts_min, cmap = 'jet', levels = np.linspace(min(ts_min), 3*min(ts_min), 20), extend = 'max')
            plt.colorbar(contour, label = 's')
            plt.axis('equal')
            plt.title('Timestep (s)')
            plt.show(block = False)
        self.ts = ts_min

class LegacyFunctions:
    def cell2node(self, fieldin):
        '''Move data from cells to nodes
        - adds its data from each cell to the nodes connected to it. Subsequently averages based on number of cells connected to each node.
        '''
        fieldout = np.zeros(self.node_number)
        count = np.zeros(self.node_number)
        for i in np.arange(self.cell_number):
            n0, n1, n2 = [self.tri[i,j] for j in range(3)]
            for n in [n0, n1, n2]:
                fieldout[n] = fieldout[n] + fieldin[i]
                count[n]+=1
        fieldout = fieldout / count
        return fieldout

class OutputLoader:
    '''
    Methods used to load FVCOM data from netCDF file (will automatically crop to a subgrid)
    '''
    def load_netCDF(self, filepath, field, time, sig = None):
        '''
        Reads a timestep from a field in the netCDF file from "filepath"
        - filename: path to file to be read
        - field:    field you want (e.g. 'tracer')
        - time:     time-index in file to read

        optional:
        - sig:      sigma layer to extract, will automatically return all
        '''
        with Dataset(filepath, 'r') as d:
            # time variables or variables without time can be read directly and returned
            if 'time' not in d[field].dimensions or len(d[field].dimensions) == 1:
                return d[field][:]

            if self.cropped_nodes.any() or self.cropped_cells.any():
                if 'node' in d[field].dimensions:
                    cropped = self.cropped_nodes
                elif 'nele' in d[field].dimensions:
                    cropped = self.cropped_cells
            else:
                cropped = None

            # Automatically crop data
            data = self._load_single_nc_field(d, field, cropped, time, sig)
            
            # Mask data if wetting/drying
            try:
                if 'node' in d[field].dimensions:
                    wet = np.where(self._load_single_nc_field(d, 'wet_nodes', cropped, time, sig)==0)[0]

                elif 'nele' in d[field].dimensions:
                    wet = np.where(self._load_single_nc_field(d, 'wet_cells', cropped, time, sig)==0)[0]

                if len(data.shape)==1:
                    data[wet] = np.nan
                else:
                    data[:, wet] = np.nan
            except:
                pass
        return np.array(data)

    def _load_single_nc_field(self, d, field, cropped, time, sig):
        '''
        Loads data from a netCDF file, crops to mesh if needbe
        '''
        dim = len(d[field].dimensions)
        if self.cropped_nodes.any() or self.cropped_cells.any():
            if dim == 2:
                data = d[field][time, : ][cropped]
            elif dim == 3:
                if sig is None:
                    data = d[field][time, :, :][:, cropped]
                else:
                    data = d[field][time, sig, :][cropped]

        else:
            if dim == 2:
                data = d[field][time, :]

            if dim == 3:
                if sig is None:
                    data = d[field][time, :, :]
                else:
                    data = d[field][time, sig, :]
        return data

class FVCOM_grid(GridLoader, InputCoordinates, Coordinates, PropertiesFromTGE, LegacyPropertyAliases, CellTriangulation, OutputLoader,
                 PlotFVCOM, ControlVolumePlotter, InterpolateToZ, LegacyFunctions, SectionMaker, ExportGrid, CropGrid, AnglesAndPhysics,
                 CoastLine, OBC, GridProximity):
    '''FVCOM grid class compatible with ApN FVCOM workflows, and Akvaplan-branch uk-fvcom.

Attributes:
        Position data
            x, y   (lon, lat)   - node position
            xc, yc (lonc, latc) - cell position
            tri, ctri           - triangulation for node (tri) and cells (ctri)
            siglay, siglay_c    - middle of sigma box (tracers, u and v are computed here)
            siglev, siglev_c    - sigma layer top and bottom interfaces (w is computed here)
            siglayz, sialayz_uv - depth of sigma layer mid-points
            siglevz, siglevz_uv - depth of sigma layer top and bottom interfaces
            h, hc               - bathymetric depth
            d, dc               - total watercolumn depth

        Grid identifiers
            nbe    - ids of cells connected to cells
            nbse   - ids of all cells surrounding cells
            nbsn   - ids to nodes surrounding nodes
            nbve   - ids to cells surrounding nodes
            ntsn   - number of nodes surrounding nodes
            ntve   - number of cells surrounding nodes
            nese   - number of cells surrounding cells

        Grid details:
            grid_res    - array with minimum resolution in each triangle
            grid_angles - array with the angle of each corner in each triangle
            cell_utm_angle - angle betwen lat/lon and utm at cells
            node_utm_angle - angle between lat/lon and utm at nodes

        Grid area
            art1     - area of node-based control volume (CV)
            tri_area - area of triangles

        Grid volume
            node_volume - volume connected to the data on nodes (and sigma layer)
            cell_volume - volume connected to the data at cells (and sigma layer)

        Open boundary identifiers
            nodestrings    - list with nodestrings, all nodes in one distinct obc
            obc_nodes      - all nodes connected to the open boundary (np.array())
            obc_type       - identifier saying which type of OBC condition was used
                             (will only be read from casename_restart_****.nc files)

        Mesh boundary (including land)
            model_boundary - shapely polygon (linestring) bounding the model domain (on both obc and mainland)

Functions:
        Plotting:
            .plot_grid()        - plots the grid
            .plot_cvs(data)     - plots node based data on CV-patches
                .cvs            - matplotlib.collection.PatchCollection objects - one pr. node based control volume
            .plot_field(data)   - plots node based data over triangles
            .plot_contour(data) - contour plots any data
            .plot_obc()         - plot all OBC nodes, and show which nodestring they belong to
            .georeference()     - add georeference from WMS server. Must be plotted before calling the other plotting routines

        Grid:
            .get_land_polygons() - returns shapely land/islands polygons (the one with biggest area is the exterior boundary polygon)
            .find_nearest()      - returns nearest grid point (either grid = cell or grid = node) to input x,y
            .isinside()          - returns nodes inside a search area
            .is_on_mesh(x,y)     - returns x,y points located on the mesh

        Transect maker
            .prepare_section() - Create a transect by selecting points on a map, will store to casename_section.py

        Physics
            .get_coriolis()   - Computes the coriolis parameter

        Data extraction / manipulation
            .interpolate_to_z(data) - Interpolates input-data to z-depth
            .get_section_data(data) - Interpolates input data along a section
            .smooth(data)           - Smooths input-data

        Mesh cropping
            .subgrid()        - crops the mesh object and returns a smaller object with indexing
                                to the original mesh (usefull to reduce size of the data being handled)

        Export mesh
            .write_2dm()      - return mesh as a .2dm file that can be read to SMS
            .write_grd()      - return a grid .dat file for FVCOM input
            .write_bath()     - return a bathymetry .dat
            .write_sponge()   - return a sponge .dat
            .write_obc()      - return a obc .dat
            .write_cor()      - return a coriolis .dat
            .write_draft_nc() - return a ice draft .dat
            .write_coast()    - returns a .shp file representing land masses as closed polygons
            .write_section()  - writes section points to a file

        Import data
            .load_netCDF(filename) - use netCDF4 to open filename, returns d = Dataset(filename)

Extended features through the mesh-connectivity TGE (.T) class:
    -> This contains functions to compute some heavier stuffs (will take a minute or two to set-up)
        - .T.node_gradient()     - Gradient of data stored on nodes
        - .T.cell_gradient()     - Gradient of data stored on cells
        - .T.vertical_gradient() - Vertical gradient of data
        - .T.vorticity()         - vorticity of depth-averaged currents
        - .T.vorticity_3D()      - vorticity of 3D-currents
        - .T.okubo_weiss()       - okubo weiss parameter (for eddy detection)
    '''
    def __init__(self,
                 pathToFile = None,
                 reference = 'epsg:3031',
                 verbose   = False,
                 static_depth = False,
                 x = None, y = None, 
                 lon = None, lat = None,
                 tri = None,
                 h = None, siglay = None, siglev = None,
                 obc_nodes = [],
                 cropped_nodes = np.array(0), cropped_cells = np.array(0)):
        '''
        pathToFile (if you want to read from a supported file format: 
        - .2dm, .mat, .npy, .nc or .txt

        or direct input of grid metrixs
        - x, y, tri                    - node locations, triangulation
        - lon, lat                     - node locations in spherical coordinates
        - h, siglay, siglev            - vertical grid information (depth, vertical splits)
        - obc_nodes                    - boundary identifiers
        - cropped_nodes, cropped_cells - linking a cropped mesh to a mother mesh

        reference:
        - by default polar sterographic projection

        verbose:
        - set True if you want to get progress reports

        static_depth:
        - used when interpolating sections. The bottom z-level depth in a sigma-layer model is not static, since the water column thickness is not 
          constant over the simulation period. When plotting section movies, however, it is convenient to force it to be stationary, not to confuse 
          people unfamiliar with sigma layer discretizations too much.
        '''
        self.filepath       = pathToFile
        self.reference      = reference
        self.verbose        = verbose
        self._static_depth  = static_depth
        if pathToFile is None:
            self._direct_initialization(x=x, y=y, lon = lon, lat = lat, tri = tri, h = h, siglay = siglay, siglev = siglev, 
                                        obc_nodes=obc_nodes, cropped_nodes=cropped_nodes, cropped_cells=cropped_cells)

        elif pathToFile[-3:]   == 'mat':
            self._add_grid_parameters_mat()

        elif pathToFile[-3:] == 'npy':
            self._add_grid_parameters_npy()

        elif pathToFile[-3:] == '2dm':
            self._add_grid_parameters_2dm()

        elif pathToFile[-3:] == '.nc':
            self._add_grid_parameters_nc()

        elif pathToFile[-3:] == 'txt':
            self._add_grid_parameters_txt()

        else:
            assert False, f'{self.filepath} can not be read by FVCOM_grid' # Add new readers when needbe

        self.Proj = self._get_proj()
        self._project_xy()

    def __repr__(self):
        return f'''{self.casename} FVCOM grid object

Grid read from:        {self.filepath}
Number of nodes:       {len(self.x)}
Number of triangles:   {len(self.xc)}
Grid resolution:       min: {np.min(self.grid_res):.2f} m, max: {np.max(self.grid_res):.2f} m
Grid angles (degrees): min: {np.min(self.grid_angles):.2f}, max: {np.max(self.grid_angles):.2f}
Reference:             {self.reference}'''

    @property
    def casename(self):
        if self.cropped_nodes.any():
            return f'Cropped {self._casename}'
        else:
            return self._casename
    
    @casename.setter
    def casename(self, var):
        self._casename = var

    def smooth(self, field, SmoothFactor = 0.2, n = 5):
        '''
        Smooth node-data using a laplacian filter
        - field:           Field to smooth
        - SmoothFactor, n: The degree of smoothing, Number of times to smooth
        '''
        print(f'Smoothing {n+1} times:')
        assert len(field) == self.node_number or len(field) == self.cell_number, 'field does not match cells or nodes'
        if np.squeeze(field).shape[0] == self.node_number:
            field = self._smooth(field, SmoothFactor, n, self.nbsn, self.ntsn)
        elif np.squeeze(field).shape[0] == self.cell_number:
            field = self._smooth(field, SmoothFactor, n, self.nbse, self.nese)
        return field

    @staticmethod
    @njit
    def _smooth(field, SmoothFactor, n, neighbors, number_of_neighbors):
        '''Smooths node based data'''
        field_smooth = np.copy(field)
        for n in range(n):
            for grid_point in range(field.shape[0]):
                grid_points = neighbors[grid_point, :number_of_neighbors[grid_point]]
                smooth = np.mean(field[grid_points])
                field_smooth[grid_point] = (1-SmoothFactor)*field[grid_point] + SmoothFactor*smooth
            field = np.copy(field_smooth)
        return field

    def _check_if_cell_or_node(self, data):
        '''check if some data field is stored on nodes or cells'''
        if data.shape[0] == self.node_number:
            grid = ''
        elif data.shape[0] == self.cell_number:
            grid = 'c'
        else:
            raise InputError('Your data somehow does not match with node or cell dimensions. Do the grid and data dimensions match?')
        return grid

    def _check_if_siglay_or_siglev(self, data):
        '''check if some data field is vertically spaced on siglay or siglev points'''
        sigma = 'siglev' # by default (to get z = 0 at surface, z = -h at bottom, valid for horizontal data)
        if len(data.shape) == 2:
            if data.shape[1] != self.siglev.shape[1] and data.shape[1] != self.siglay.shape[1]:
                data = data.T
            if data.shape[1] == self.siglay.shape[1]:
                sigma = 'siglay'
            elif data.shape[1] == self.siglev.shape[1]:
                sigma = 'siglev'
            elif data.shape[0] == 1:
                sigma = 'siglev'
            else:
                raise InputError('Your data somehow neither match siglev or siglay dimensions.')
        elif len(data.shape) == 3:
            raise InputError('input field can only be provided in 2D arrays or 1D arrays, time must be looped over externally.')
        return sigma

class LegacyNestPropertyAliases:
    @property
    def lonn(self):
        return self.lon[:, None]

    @property
    def latn(self):
        return self.lat[:, None]

class LoadNest:
    def add_grid_parameters_mat(self, names):
        '''Read grid attributes from mfile and add them to FVCOM_grid object'''
        from scipy.io import loadmat
        grid_mfile = loadmat(self.filepath)
        if type(names) is str:
            names=[names]

        for name in names:
            setattr(self, name, grid_mfile['ngrd'][0,0][name])

        # Translate Matlab indexing to python
        self.nid = self.nid -1
        self.cid = self.cid-1
        self.nv  = self.nv-1
        self.R   = self.R[0][0]

    def _nest_parameters_npy(self, names, add=None):
        '''add means "add dimension"'''
        nest = np.load(self.filepath, allow_pickle=True).item()
        for key in names:
            try:
                if add:
                    setattr(self, key, nest[key][:, None])
                else:
                    setattr(self, key, nest[key])
            except:
                continue

class NestROMS2FVCOM:
    def calcWeights(self, M, w1=2.5e-4, w2=2.5e-5):
        '''
        Calculates linear weights in the nesting zone from weight = w1 at the obc to
        w2 the inner end of the nesting zone. At the obc nodes, weights equals 1

        By default (matlab legacy):
        w1  = 2.5e-4
        w2  = 2.5e-5
        '''
        self.x_obc, self.y_obc = np.copy(M.x_obc), np.copy(M.y_obc)
        self.crop_nest_grid_corners()
        nest_width = self.find_max_width()
        self._compute_weights(nest_width, w1, w2)
        self.get_obc_nodes(M)
        self.get_cube_connected_to_obc()
        self.set_weights_in_obc_cube_to_one()

    def crop_nest_grid_corners(self):
        '''
        Crop the nest grid and remove parts of its corners (as suggested by Ole Anders and Qin, since it helps conserve mass near the boundary)
        '''
        # Find the max radius- and node distance vector
        if self.oend1 == 1:
            new_x_obc, new_y_obc = [], []
            for n in range(self.x_obc.shape[0]):
                dist       = np.sqrt((self.x_obc[n] - self.x_obc[n][0])**2 + (self.y_obc[n] - self.y_obc[n][0])**2)
                i          = np.where(dist>self.R)
                new_x_obc.append(self.x_obc[n][i])
                new_y_obc.append(self.y_obc[n][i])
            self.x_obc, self.y_obc = np.array(new_x_obc), np.array(new_y_obc)

        if self.oend2 == 1:
            new_x_obc, new_y_obc = [], []
            for n in range(self.x_obc.shape[0]):
                dist = np.sqrt((self.x_obc[n] - self.x_obc[n][-1])**2 + (self.y_obc[n] - self.y_obc[n][-1])**2)
                i    = np.where(dist>self.R)
                new_x_obc.append(self.x_obc[n][i])
                new_y_obc.append(self.y_obc[n][i])
            self.x_obc, self.y_obc = np.array(new_x_obc), np.array(new_y_obc)

    def find_max_width(self):
        '''Find the distance between the obc and outer perimiter of the nestingzone'''
        self._xo = []; self._yo = []
        for n in range(self.x_obc.shape[0]):
            self._xo.extend(self.x_obc[n])
            self._yo.extend(self.y_obc[n])

        self.d_node = []
        for n in range(len(self.xn)):
            self.d_node.append(np.min(np.sqrt((self._xo-self.xn[n])**2+(self._yo-self.yn[n])**2)))
        return max(self.d_node)

    def _compute_weights(self, nest_width, w1, w2):
        distance_range = [0, nest_width]
        weight_range   = [w1, w2]
        d_cell = []
        for n in range(len(self.xc)):
            d_cell.append(min(np.sqrt((self._xo-self.xc[n])**2+(self._yo-self.yc[n])**2)))
        self.weight_node = np.interp(self.d_node, distance_range, weight_range)
        self.weight_cell = np.interp(d_cell, distance_range, weight_range)
        if np.argwhere(self.weight_node<0).size != 0: self.weight_node[np.where(self.weight_node)]=min(weight_range)
        if np.argwhere(self.weight_cell<0).size != 0: self.weight_cell[np.where(self.weight_cell)]=min(weight_range)

    def get_obc_nodes(self, M):
        self.node_obc_in_nest = [];
        for x, y in zip(M.x[M.obc_nodes], M.y[M.obc_nodes]):
            dst_node = np.sqrt((self.xn-x)**2+(self.yn-y)**2)
            self.node_obc_in_nest.append(np.where(dst_node==dst_node.min())[0][0])
        self.node_obc_in_nest = np.array(self.node_obc_in_nest).astype(int)

    def get_cube_connected_to_obc(self):
        obc_here = np.zeros((len(self.xn[:,0],)))
        obc_here[self.node_obc_in_nest] = 1
        self.cell_obc_to_one = np.where(np.sum(obc_here[self.nv], axis=1)>0)[0]
        self.node_obc_to_one = np.unique(self.nv[self.cell_obc_to_one])

    def set_weights_in_obc_cube_to_one(self):
        self.weight_node[self.node_obc_to_one] = 1.0
        self.weight_cell[self.cell_obc_to_one] = 1.0

class NEST_grid(LoadNest, NestROMS2FVCOM, Coordinates, PlotFVCOM, AnglesAndPhysics, LegacyPropertyAliases, LegacyNestPropertyAliases):
    '''
    Object containing information about the nestingzone grid
    '''
    def __init__(self, path_to_nest, M=None, proj='epsg:3031'):
        """
        Reads ngrd.* file
        """
        self.filepath = path_to_nest

        if self.filepath[-3:] == 'mat':
            self.add_grid_parameters_mat(['xn', 'yn', 'h', 'nv', 'fvangle', 'R', 'nid', 'cid', 'oend1', 'oend2'])
            self.nv = self.nv-1 # to python indexing

        elif self.filepath[-3:] == 'npy':
            self._nest_parameters_npy(['xn','yn'], add = True)
            self._nest_parameters_npy(['oend1', 'oend2', 'R'], add = False)
            self._nest_parameters_npy(['nid', 'cid'], add = False)
            self._nest_parameters_npy(['h_mother', 'hc_mother', 'siglev_mother', 'siglay_mother',
                                       'siglev_center_mother', 'siglay_center_mother', 'siglayz_mother',
                                       'siglayz_uv_mother'], add = False)
            self._nest_parameters_npy(['h', 'siglev', 'siglay', 'nv'], add = False)

        # Add information from full fvcom grid (M), vertical coords and OBC-nodes
        if M is not None:
            self.Proj   = M.Proj
            self.siglay = M.siglay[:len(self.x), :]
            self.siglev = M.siglev[:len(self.x), :]
        else:
            try:
                self.Proj = Proj(self.info['reference'])
            except:
                self.Proj = Proj(proj)

        # Get lat and lon
        self.lon, self.lat   = self.Proj(self.x, self.y, inverse=True)
        self.lonc, self.latc = self.Proj(self.xc, self.yc, inverse=True)

    # Basic property names to comply with the subclasses we use to derive properties in M    
    @property
    def x(self):
        return np.array(self.xn[:,0])

    @property
    def y(self):
        return np.array(self.yn[:,0])

    @property
    def h(self):
        '''Average water column thickness'''
        return self._h
    
    @property
    def zeta(self):
        '''Sea surface elevation at nest timestep, needed in the more generic vertical interpolation coefficients routine. Not used actively by NEST_grid'''
        return np.zeros(self.h.shape)

    @h.setter 
    def h(self, var):
        self._h = var

    @property
    def tri(self):
        return np.array(self.nv)

    @property
    def nid(self):
        '''Node id in mother model for each nesting node'''
        assert hasattr(self, '_nid'), 'nid is missing'
        return np.squeeze(self._nid)

    @nid.setter
    def nid(self, var):
        self._nid = var    

    @property
    def cid(self):
        '''Cell id in mother model for each nesting cell'''
        assert hasattr(self, '_cid'), 'cid is missing'
        return np.squeeze(self._cid)

    @cid.setter
    def cid(self, var):
        self._cid = var

class InputError(Exception):
    pass<|MERGE_RESOLUTION|>--- conflicted
+++ resolved
@@ -36,20 +36,24 @@
         assert type(cropped_nodes) == np.ndarray, 'cropped nodes must be a numpy array'
         assert type(cropped_cells) == np.ndarray, 'cropped cells must be a numpy array'
         if h is not None: assert h.min() > 0, 'Minimum depth is invalid'
+
         # Add more tests when bugs appear
-        self.tri = tri 
+        self.tri = tri
         if x is None and y is None:
             self.x, self.y = np.zeros(tri.max()+1), np.zeros(tri.max()+1)
         else:
             self.x, self.y = np.squeeze(x), np.squeeze(y)
+
         if lon is None and lat is None:
             self.lon, self.lat = np.zeros(x.shape), np.zeros(y.shape)
         else:
             self.lon, self.lat = lon, lat
+
         if h is not None:   
             self.h = np.squeeze(h)
         else:
             self.h = h
+
         self.siglay, self.siglev = siglay, siglev
 
         # Identifiers
@@ -58,7 +62,7 @@
         assert self.x.shape == self.y.shape, 'x, y shapes do not match'
         assert len(self.x.shape) == 1 and len(self.y.shape) == 1, 'shape of x and y needs to be (N,)'
         assert self.lon.shape == self.lat.shape, 'lon, lat shapes do not match'
-        
+
     def _add_grid_parameters_2dm(self):
         '''
         Grid parameters from a .2dm file
@@ -80,7 +84,6 @@
         from scipy.io import loadmat
         grid_mfile = loadmat(self.filepath)
         self.casename = 'from_mat_file'
-<<<<<<< HEAD
         self._direct_initialization(x = grid_mfile['Mobj']['x'][0][0][:,0], 
                                     y = grid_mfile['Mobj']['y'][0][0][:,0],
                                     tri = grid_mfile['Mobj']['tri'][0][0][:]-1, 
@@ -94,20 +97,6 @@
         if 'zisf' in grid_mfile['Mobj'].dtype.names:
             self.zisf = grid_mfile['Mobj']['zisf'][0][0][:, 0]
   
-=======
-        self._direct_initialization(
-            x = grid_mfile['Mobj']['x'][0][0][:,0], 
-            y = grid_mfile['Mobj']['y'][0][0][:,0],
-            tri = grid_mfile['Mobj']['tri'][0][0][:]-1, 
-            h = grid_mfile['Mobj']['h'][0][0][:,0],
-            siglay = grid_mfile['Mobj']['siglay'][0][0], 
-            siglev = grid_mfile['Mobj']['siglev'][0][0], 
-            obc_nodes = list(grid_mfile['Mobj']['obc_nodes'][0][0][0]-1),
-            lon = grid_mfile['Mobj']['lon'][0][0][:,0],
-            lat = grid_mfile['Mobj']['lat'][0][0][:,0]
-            )
-
->>>>>>> c32e297d
     def _add_grid_parameters_nc(self):
         """
         Load ncdata from a fvcom-formated netCDF file
@@ -874,17 +863,11 @@
         inds_db_in_obc = np.intersect1d(fb_in_obc, self.full_model_boundary, return_indices=True)
         obc_bool = np.ones(self.full_model_boundary.shape, dtype = bool)
         obc_bool[inds_db_in_obc[2]] = False
-        coastline_nodes = self.full_model_boundary[obc_bool] # Be aware: Here we loose the points connecting to the nodestring / obc
-
-<<<<<<< HEAD
+        coastline_nodes = self.full_model_boundary[obc_bool]
+
         # Add the points connecting of the nodestrings to the coastline
         #for nodestring in self.nodestrings:
         #    coastline_nodes.extend(nodestring[[0,-1]].tolist())
-=======
-        # therefore: Add the points connecting of the nodestrings to the coastline
-        for nodestring in self.nodestrings:
-            coastline_nodes = np.append(coastline_nodes, nodestring[[0,-1]])
->>>>>>> c32e297d
         return coastline_nodes
 
     @cached_property
@@ -967,12 +950,6 @@
         return np.array([self.tri[boundary_elements, nodes_1], self.tri[boundary_elements, nodes_2]]).transpose()
 
 class OBC:
-    @property
-    def n_obc(self):
-        '''
-        Keeps track of number of open boundaries
-        '''
-        return len(self.nodestrings)
     @property
     def obc_nodes(self):
         '''Keeps track of user defined OBC nodes. May be better to keep track of land nodes and define the leftovers to be obc-nodes (as discussed in trigrid repo)'''
@@ -1109,9 +1086,6 @@
         _ret = ax.add_collection(collection)
         ax.autoscale_view(True)
         ax.set_aspect('equal')
-        # add colorbar
-        cbar = plt.colorbar(collection, ax=ax)
-        cbar.set_label("")  # Optional: remove label if not needed
         if _ret._A is not None: 
             plt.gca()._sci(_ret)
         return _ret
@@ -1129,11 +1103,7 @@
         cv = []
         for i, (xcv, ycv) in enumerate(zip(xcv_full, ycv_full)):
             bar.update(i)
-<<<<<<< HEAD
-            self.cv.append(mPolygon(np.array([xcv, ycv]).T, closed=True))
-=======
             cv.append(mPolygon(np.array([xcv, ycv]).transpose(), closed = True))
->>>>>>> c32e297d
         bar.finish()
         return cv
         #np.save('cvs.npy', self.cv) # for instant access to cvs at a later date
@@ -1452,20 +1422,14 @@
         print(f'  - Wrote : {filename}')
 
     def write_obc(self, filename = None):
-        '''
-        - Generates an ascii FVCOM 5.x formatted obc file
-        '''
+        '''- Generates an ascii FVCOM 4.x formatted obc file'''
         if filename is None: 
             filename = f'input/{self.casename}_obc.dat'
-<<<<<<< HEAD
         
         print(f"  - self.obc_nodes length: {len(self.obc_nodes)}")
         print(f"  - self.obc_nodes: {self.obc_nodes}")
 
     
-=======
-
->>>>>>> c32e297d
         with open(filename, 'w') as f:
             f.write(f'OBC Node Number = {len(self.obc_nodes)}\n')
             i = 0
@@ -1473,21 +1437,11 @@
                 f.write(f'{i+1} {obc_node+1} 1\n')  # obc_node+1 to shift to 1-based indexing
         print(f'  - Wrote : {filename}')
 
-<<<<<<< HEAD
     def write_cor(self, filename = None, latlon = True):
         '''- Generates an ascii FVCOM 4.x formatted coriolis file'''
         if filename is None: 
             filename = f'input/{self.casename}_cor.dat'
         x_grid, y_grid = self.get_xy(latlon)  
-=======
-    def write_cor(self, filename = None):
-        '''
-        - Generates an ascii FVCOM 5.x formatted coriolis file
-        '''
-        if filename is None: 
-            filename = f'input/{self.casename}_cor.dat'
-
->>>>>>> c32e297d
         with open(filename, 'w') as f:
             f.write(f'Node Number = {self.node_number}\n')
             for x, y, lat in zip(x_grid, y_grid, self.lat):
@@ -1550,6 +1504,9 @@
                      - must always be positive, buffer measured in meters
         '''
         # Move most of these functions to the CoastLine class
+        import geopandas as gpd
+        import shapely as shp
+        from pyproj import Transformer
         if outfolder is None: 
             outfolder = os.getcwd()
 
@@ -1618,17 +1575,13 @@
             fvgrid.write_2dm(self.x, self.y, self.tri, name = name, casename = name)
 
     def write_section(self):
-        '''
-        write x_sec, y_sec to a casename_section.txt file
-        '''
+        '''write x_sec, y_sec to a casename_section.txt file'''
         lonlat = np.vstack((self.Proj(self.x_sec, self.y_sec, inverse=True))).T
         np.savetxt(f'{self.casename}_section.txt', lonlat, delimiter = ' ')
         print(f'- saved section positions to {self.casename}_section.txt')
 
     def to_npy(self, filename = 'M.npy'):
-        '''
-        Write no M.npy file
-        '''
+        '''Write no M.npy file'''
         M = {}
         self.nv = self.tri
         for var in ['x', 'y', 'lon', 'lat', 'h', 'h_raw', 'nv', 'siglay', 'siglev', 'obc_nodes', 'nodestrings', 'info', 'ts','zisf','zisf_raw','ntsn','nbsn']:
@@ -1740,7 +1693,6 @@
                 url = 'https://wms.geonorge.no/skwms1/wms.sjokartraster2?service=wms&version=1.3.0&request=getcapabilities'
                 layers = ['Overseiling']
                 depth = False
-<<<<<<< HEAD
 
         if int(self.reference.split(':')[-1]) == 3031:
             lonmin, lonmax = self.lon.min(), self.lon.max()
@@ -1758,25 +1710,6 @@
         else:
             ax = plt.axes(projection = ccrs.epsg(int(self.reference.split(':')[-1])))
 
-=======
-        if not ax:
-            if int(self.reference.split(':')[-1]) == 4326:
-                lonmin, lonmax = self.lon.min(), self.lon.max()
-                latmin, latmax = self.lat.min(), self.lat.max()
-                aspect_ratio = (float(latmax - latmin) / (float(lonmax - lonmin)))/np.cos(np.radians((latmin + latmax) / 2))
-
-                # Draw, set projection
-                crs = ccrs.Mercator()
-                fig = plt.figure(figsize=(11. / aspect_ratio, 11.))
-                ax = fig.add_subplot(111, projection=crs)
-                self.draw_geo_grid([lonmin, lonmax, latmin, latmax])
-                fig.canvas.draw()         
-                fig.set_tight_layout(True)
-                self.transform = ccrs.PlateCarree(globe=crs.globe)
-            else:
-                ax = plt.axes(projection = ccrs.epsg(int(self.reference.split(':')[-1])))
-        
->>>>>>> c32e297d
         ax.add_wms(wms=url, layers=layers)
         if wms != 'raster':
             if depth:
@@ -1888,7 +1821,6 @@
             contour = self.plot_contour(ts_min, cmap = 'jet', levels = np.linspace(min(ts_min), 3*min(ts_min), 20), extend = 'max')
             plt.colorbar(contour, label = 's')
             plt.axis('equal')
-            plt.title('Timestep (s)')
             plt.show(block = False)
         self.ts = ts_min
 
